// Jest Snapshot v1, https://goo.gl/fbAQLP

exports[`Command Response format APIs error checking should detect missing format 1`] = `""`;

exports[`Command Response format APIs error checking should detect missing format 2`] = `"Expect Error: Output format must be one of the following: table,list,object,string"`;

exports[`Command Response format APIs error checking should detect missing output data 1`] = `""`;

exports[`Command Response format APIs error checking should detect missing output data 2`] = `"Expect Error: No output data to format was supplied"`;

exports[`Command Response format APIs error checking should detect missing parameters 1`] = `""`;

exports[`Command Response format APIs error checking should detect missing parameters 2`] = `"Expect Error: No format parameters were supplied"`;

exports[`Command Response format APIs error checking should give the extraction field name if data extraction changed the type 1`] = `
"Non-formatted output data:
{ name: 'banana',
  details: 'A fruit that grows in a bunch',
  colors: [ 'yellow', 'green', 'black' ] }
"
`;

exports[`Command Response format APIs error checking should give the extraction field name if data extraction changed the type 2`] = `
"The format type of \\"object\\" can only be applied to JSON objects or Arrays.
The data being formatted is of type \\"string\\".
Note that the data being formatted was extracted from property \\"name\\" because that field was specified as the single filter."
`;

<<<<<<< HEAD
exports[`Command Response format APIs error checking should handle a circular reference and throw an error 1`] = `
"Non-formatted output data:
<ref *1> { name: 'bad apple', fields: [Circular *1] }
"
`;

=======
>>>>>>> 60f0295b
exports[`Command Response format APIs error checking should handle an invalid format type and throw an error 1`] = `""`;

exports[`Command Response format APIs error checking should handle an invalid format type and throw an error 2`] = `"Expect Error: Output format must be one of the following: table,list,object,string"`;

exports[`Command Response format APIs error checking should not allow a boolean to be formatted as a list 1`] = `
"Non-formatted output data:
true
"
`;

exports[`Command Response format APIs error checking should not allow a boolean to be formatted as a list 2`] = `
"The format type of \\"list\\" can only be applied to Arrays.
The data being formatted is of type \\"boolean\\"."
`;

exports[`Command Response format APIs error checking should not allow a boolean to be formatted as a table 1`] = `
"Non-formatted output data:
false
"
`;

exports[`Command Response format APIs error checking should not allow a boolean to be formatted as a table 2`] = `
"The format type of \\"table\\" can only be applied to JSON objects or Arrays.
The data being formatted is of type \\"boolean\\"."
`;

exports[`Command Response format APIs error checking should not allow a boolean to be formatted as an object 1`] = `
"Non-formatted output data:
false
"
`;

exports[`Command Response format APIs error checking should not allow a boolean to be formatted as an object 2`] = `
"The format type of \\"object\\" can only be applied to JSON objects or Arrays.
The data being formatted is of type \\"boolean\\"."
`;

exports[`Command Response format APIs error checking should not allow a string to be formatted as a list 1`] = `
"Non-formatted output data:
'this is not a list'
"
`;

exports[`Command Response format APIs error checking should not allow a string to be formatted as a list 2`] = `
"The format type of \\"list\\" can only be applied to Arrays.
The data being formatted is of type \\"string\\"."
`;

exports[`Command Response format APIs error checking should not allow a string to be formatted as a table 1`] = `
"Non-formatted output data:
'this is not a table'
"
`;

exports[`Command Response format APIs error checking should not allow a string to be formatted as a table 2`] = `
"The format type of \\"table\\" can only be applied to JSON objects or Arrays.
The data being formatted is of type \\"string\\"."
`;

exports[`Command Response format APIs error checking should not allow a string to be formatted as an object 1`] = `
"Non-formatted output data:
'this is not a table'
"
`;

exports[`Command Response format APIs error checking should not allow a string to be formatted as an object 2`] = `
"The format type of \\"object\\" can only be applied to JSON objects or Arrays.
The data being formatted is of type \\"string\\"."
`;

exports[`Command Response format APIs error checking should not allow an object to be formatted as a list 1`] = `
"Non-formatted output data:
{ name: 'banana',
  details: 'A fruit that grows in a bunch',
  colors: [ 'yellow', 'green', 'black' ] }
"
`;

exports[`Command Response format APIs error checking should not allow an object to be formatted as a list 2`] = `
"The format type of \\"list\\" can only be applied to Arrays.
The data being formatted is of type \\"object\\"."
`;

exports[`Command Response format APIs formatting should accept a JSON object and allow filtering 1`] = `
"name:    banana
details: A fruit that grows in a bunch
"
`;

exports[`Command Response format APIs formatting should accept a JSON object and allow filtering to a single property 1`] = `
"banana
"
`;

exports[`Command Response format APIs formatting should accept a JSON object and format a table 1`] = `
"banana A fruit that grows in a bunch yellow,green,black
"
`;

exports[`Command Response format APIs formatting should accept a JSON object and format a table with a header 1`] = `
"name   details                       colors            
banana A fruit that grows in a bunch yellow,green,black
"
`;

exports[`Command Response format APIs formatting should accept a JSON object and prettify 1`] = `
"name:    banana
details: A fruit that grows in a bunch
colors: 
  - yellow
  - green
  - black
"
`;

exports[`Command Response format APIs formatting should accept a JSON object and stringify 1`] = `
"{\\"name\\":\\"banana\\",\\"details\\":\\"A fruit that grows in a bunch\\",\\"colors\\":[\\"yellow\\",\\"green\\",\\"black\\"]}
"
`;

exports[`Command Response format APIs formatting should accept a JSON object, filter to a single field (which is an array), and change to output a list 1`] = `
"banana
strawberry
apple
"
`;

exports[`Command Response format APIs formatting should accept a JSON object, filter to a single field (which is an object), and change to output an object 1`] = `
"details: more details
"
`;

exports[`Command Response format APIs formatting should accept a boolean and format a string 1`] = `
"true
"
`;

exports[`Command Response format APIs formatting should accept a number and format a string 1`] = `
"1000
"
`;

exports[`Command Response format APIs formatting should accept a string and format a string 1`] = `
"this is a string
"
`;

exports[`Command Response format APIs formatting should accept an array of JSON object and allow filtering to a single field and format a string 1`] = `
"[\\"banana\\",\\"strawberry\\",\\"apple\\"]
"
`;

exports[`Command Response format APIs formatting should accept an array of JSON object and allow filtering to a single field and format an object 1`] = `
"[\\"banana\\",\\"strawberry\\",\\"apple\\"]
"
`;

exports[`Command Response format APIs formatting should accept an array of JSON objects and allow filtering to a single property list 1`] = `
"banana
strawberry
apple
"
`;

exports[`Command Response format APIs formatting should accept an array of JSON objects and format a list of prettified objects 1`] = `
"- 
  name:    banana
  details: A fruit that grows in a bunch
  colors: 
    - yellow
    - green
    - black
- 
  name:    strawberry
  details: A fruit that grows on vines
  colors: 
    - white
    - red
- 
  name:    apple
  details: A fruit that grows on trees
  colors: 
    - red
    - green
"
`;

exports[`Command Response format APIs formatting should accept an array of JSON objects and format a string 1`] = `
"[{\\"name\\":\\"banana\\",\\"details\\":\\"A fruit that grows in a bunch\\",\\"colors\\":[\\"yellow\\",\\"green\\",\\"black\\"]},{\\"name\\":\\"strawberry\\",\\"details\\":\\"A fruit that grows on vines\\",\\"colors\\":[\\"white\\",\\"red\\"]},{\\"name\\":\\"apple\\",\\"details\\":\\"A fruit that grows on trees\\",\\"colors\\":[\\"red\\",\\"green\\"]}]
"
`;

exports[`Command Response format APIs formatting should accept an array of JSON objects and format a stringified list 1`] = `
"{\\"name\\":\\"banana\\",\\"details\\":\\"A fruit that grows in a bunch\\",\\"colors\\":[\\"yellow\\",\\"green\\",\\"black\\"]}
{\\"name\\":\\"strawberry\\",\\"details\\":\\"A fruit that grows on vines\\",\\"colors\\":[\\"white\\",\\"red\\"]}
{\\"name\\":\\"apple\\",\\"details\\":\\"A fruit that grows on trees\\",\\"colors\\":[\\"red\\",\\"green\\"]}
"
`;

exports[`Command Response format APIs formatting should accept an array of JSON objects and format a table 1`] = `
"banana     A fruit that grows in a bunch yellow,green,black
strawberry A fruit that grows on vines   white,red         
apple      A fruit that grows on trees   red,green         
"
`;

exports[`Command Response format APIs formatting should accept an array of JSON objects and format a table with a header 1`] = `
"name       details                       colors            
banana     A fruit that grows in a bunch yellow,green,black
strawberry A fruit that grows on vines   white,red         
apple      A fruit that grows on trees   red,green         
"
`;

exports[`Command Response format APIs formatting should accept an array of JSON objects and format a table with a single column 1`] = `
"name      
banana    
strawberry
apple     
"
`;

exports[`Command Response format APIs formatting should accept an array of booleans and a filter and format a string of an array of nulls 1`] = `
"[null,null,null]
"
`;

exports[`Command Response format APIs formatting should accept an array of booleans and format a list 1`] = `
"true
false
true
"
`;

exports[`Command Response format APIs formatting should accept an array of numbers and format a list 1`] = `
"0
1
2
"
`;

exports[`Command Response format APIs formatting should accept an array of numbers and format a string 1`] = `
"[0,1,2]
"
`;

exports[`Command Response format APIs formatting should accept an array of objects and allow filtering for list output 1`] = `
"{\\"name\\":\\"banana\\",\\"details\\":\\"A fruit that grows in a bunch\\"}
{\\"name\\":\\"strawberry\\",\\"details\\":\\"A fruit that grows on vines\\"}
{\\"name\\":\\"apple\\",\\"details\\":\\"A fruit that grows on trees\\"}
"
`;

exports[`Command Response format APIs formatting should accept an array of objects and allow filtering for object output 1`] = `
"{\\"name\\":\\"banana\\",\\"details\\":\\"A fruit that grows in a bunch\\"}
{\\"name\\":\\"strawberry\\",\\"details\\":\\"A fruit that grows on vines\\"}
{\\"name\\":\\"apple\\",\\"details\\":\\"A fruit that grows on trees\\"}
"
`;

exports[`Command Response format APIs formatting should accept an array of objects and allow filtering for string output 1`] = `
"[{\\"name\\":\\"banana\\",\\"details\\":\\"A fruit that grows in a bunch\\"},{\\"name\\":\\"strawberry\\",\\"details\\":\\"A fruit that grows on vines\\"},{\\"name\\":\\"apple\\",\\"details\\":\\"A fruit that grows on trees\\"}]
"
`;

exports[`Command Response format APIs formatting should accept an array of objects and allow filtering for table output 1`] = `
"name       details                      
banana     A fruit that grows in a bunch
strawberry A fruit that grows on vines  
apple      A fruit that grows on trees  
"
`;

exports[`Command Response format APIs formatting should accept an array of strings and format a list 1`] = `
"banana
strawberry
apple
"
`;

exports[`Command Response format APIs formatting should accept an array of strings and stringify 1`] = `
"[\\"banana\\",\\"strawberry\\",\\"apple\\"]
"
`;

exports[`Command Response format APIs formatting should allow extraction of multiple nested properties and consolidate for a table 1`] = `
"description.full description.summary attributes.color attributes.rare
a fruit          fruit               green            true           
"
`;

exports[`Command Response format APIs formatting should allow extraction of multiple nested properties and keep the property structure 1`] = `
"description: 
  full:    a fruit
  summary: fruit
attributes: 
  color: green
  rare:  true
"
`;

exports[`Command Response format APIs formatting should allow options to override the default for filter 1`] = `
"name       details                       colors            
banana     A fruit that grows in a bunch yellow,green,black
strawberry A fruit that grows on vines   white,red         
apple      A fruit that grows on trees   red,green         
"
`;

exports[`Command Response format APIs formatting should allow options to override the default for format type 1`] = `
"- 
  name:    banana
  details: A fruit that grows in a bunch
  colors: 
    - yellow
    - green
    - black
- 
  name:    strawberry
  details: A fruit that grows on vines
  colors: 
    - white
    - red
- 
  name:    apple
  details: A fruit that grows on trees
  colors: 
    - red
    - green
"
`;

exports[`Command Response format APIs formatting should allow options to override the default for header 1`] = `
"name       details                       colors            
banana     A fruit that grows in a bunch yellow,green,black
strawberry A fruit that grows on vines   white,red         
apple      A fruit that grows on trees   red,green         
"
`;

exports[`Command Response format APIs formatting should not attempt filtering on a boolean 1`] = `
"true
"
`;

exports[`Command Response format APIs formatting should not attempt filtering on a string 1`] = `
"this is a string
"
`;

exports[`Command Response should allow us to create a full/complex response and build the response 1`] = `
"hello from the tests - stdout
"
`;

exports[`Command Response should allow us to create a full/complex response and build the response 2`] = `
"ERROR:
hello from the tests - stderr
"
`;

exports[`Command Response should allow us to create a full/complex response and build the response 3`] = `
Object {
  "data": Object {
    "theData": "test data",
  },
  "error": Object {
    "additionalDetails": "More details...",
    "causeErrors": Object {
      "this": "is ths cause",
    },
    "errorCode": "0",
    "msg": "error occurred",
    "stack": "The stack",
  },
  "exitCode": 1,
  "message": "The JSON message",
  "stderr": Object {
    "data": Array [
      69,
      82,
      82,
      79,
      82,
      58,
      10,
      104,
      101,
      108,
      108,
      111,
      32,
      102,
      114,
      111,
      109,
      32,
      116,
      104,
      101,
      32,
      116,
      101,
      115,
      116,
      115,
      32,
      45,
      32,
      115,
      116,
      100,
      101,
      114,
      114,
      10,
    ],
    "type": "Buffer",
  },
  "stdout": Object {
    "data": Array [
      104,
      101,
      108,
      108,
      111,
      32,
      102,
      114,
      111,
      109,
      32,
      116,
      104,
      101,
      32,
      116,
      101,
      115,
      116,
      115,
      32,
      45,
      32,
      115,
      116,
      100,
      111,
      117,
      116,
      10,
    ],
    "type": "Buffer",
  },
  "success": false,
}
`;

exports[`Command Response should allow us to create a full/complex response and write the response 1`] = `
"{
  \\"success\\": false,
  \\"exitCode\\": 1,
  \\"message\\": \\"The JSON message\\",
  \\"stdout\\": \\"hello from the tests - stdout\\\\n\\",
  \\"stderr\\": \\"ERROR:\\\\nhello from the tests - stderr\\\\n\\",
  \\"data\\": {
    \\"theData\\": \\"test data\\"
  },
  \\"error\\": {
    \\"msg\\": \\"error occurred\\",
    \\"additionalDetails\\": \\"More details...\\",
    \\"stack\\": \\"The stack\\",
    \\"causeErrors\\": {
      \\"this\\": \\"is ths cause\\"
    },
    \\"errorCode\\": \\"0\\"
  }
}"
`;

exports[`Command Response should allow us to create a full/complex response and write the response 2`] = `""`;

exports[`Command Response should allow us to create a full/complex response and write the response 3`] = `
Object {
  "data": Object {
    "theData": "test data",
  },
  "error": Object {
    "additionalDetails": "More details...",
    "causeErrors": Object {
      "this": "is ths cause",
    },
    "errorCode": "0",
    "msg": "error occurred",
    "stack": "The stack",
  },
  "exitCode": 1,
  "message": "The JSON message",
  "stderr": Object {
    "data": Array [
      69,
      82,
      82,
      79,
      82,
      58,
      10,
      104,
      101,
      108,
      108,
      111,
      32,
      102,
      114,
      111,
      109,
      32,
      116,
      104,
      101,
      32,
      116,
      101,
      115,
      116,
      115,
      32,
      45,
      32,
      115,
      116,
      100,
      101,
      114,
      114,
      10,
    ],
    "type": "Buffer",
  },
  "stdout": Object {
    "data": Array [
      104,
      101,
      108,
      108,
      111,
      32,
      102,
      114,
      111,
      109,
      32,
      116,
      104,
      101,
      32,
      116,
      101,
      115,
      116,
      115,
      32,
      45,
      32,
      115,
      116,
      100,
      111,
      117,
      116,
      10,
    ],
    "type": "Buffer",
  },
  "success": false,
}
`;

exports[`Command Response should allow us to create a full/complex response should not write if silent mode is enabled 1`] = `""`;

exports[`Command Response should allow us to create a full/complex response should not write if silent mode is enabled 2`] = `""`;

exports[`Command Response should allow us to create a full/complex response should not write if silent mode is enabled 3`] = `
Object {
  "data": Object {
    "theData": "test data",
  },
  "error": Object {
    "additionalDetails": "More details...",
    "causeErrors": Object {
      "this": "is ths cause",
    },
    "errorCode": "0",
    "msg": "error occurred",
    "stack": "The stack",
  },
  "exitCode": 1,
  "message": "The JSON message",
  "stderr": Object {
    "data": Array [
      69,
      82,
      82,
      79,
      82,
      58,
      10,
      104,
      101,
      108,
      108,
      111,
      32,
      102,
      114,
      111,
      109,
      32,
      116,
      104,
      101,
      32,
      116,
      101,
      115,
      116,
      115,
      32,
      45,
      32,
      115,
      116,
      100,
      101,
      114,
      114,
      10,
    ],
    "type": "Buffer",
  },
  "stdout": Object {
    "data": Array [
      104,
      101,
      108,
      108,
      111,
      32,
      102,
      114,
      111,
      109,
      32,
      116,
      104,
      101,
      32,
      116,
      101,
      115,
      116,
      115,
      32,
      45,
      32,
      115,
      116,
      100,
      111,
      117,
      116,
      10,
    ],
    "type": "Buffer",
  },
  "success": false,
}
`;

exports[`Command Response should allow us to indicate that the command failed 1`] = `
Object {
  "data": Object {},
  "error": undefined,
  "exitCode": 1,
  "message": "",
  "stderr": Object {
    "data": Array [],
    "type": "Buffer",
  },
  "stdout": Object {
    "data": Array [],
    "type": "Buffer",
  },
  "success": false,
}
`;

exports[`Command Response should allow us to indicate that the command succeeded 1`] = `
Object {
  "data": Object {},
  "error": undefined,
  "exitCode": 0,
  "message": "",
  "stderr": Object {
    "data": Array [],
    "type": "Buffer",
  },
  "stdout": Object {
    "data": Array [],
    "type": "Buffer",
  },
  "success": true,
}
`;

exports[`Command Response should allow us to merge the data object in the response as an array 1`] = `
Object {
  "data": Object {
    "moreData": "more test data",
    "theData": "test data",
  },
  "error": undefined,
  "exitCode": 0,
  "message": "",
  "stderr": Object {
    "data": Array [],
    "type": "Buffer",
  },
  "stdout": Object {
    "data": Array [],
    "type": "Buffer",
  },
  "success": true,
}
`;

exports[`Command Response should allow us to set a JSON message 1`] = `
Object {
  "data": Object {},
  "error": undefined,
  "exitCode": 0,
  "message": "JSON object message",
  "stderr": Object {
    "data": Array [],
    "type": "Buffer",
  },
  "stdout": Object {
    "data": Array [],
    "type": "Buffer",
  },
  "success": true,
}
`;

exports[`Command Response should allow us to set an error 1`] = `
Object {
  "data": Object {},
  "error": Object {
    "additionalDetails": "More details...",
    "causeErrors": Object {
      "this": "is ths cause",
    },
    "errorCode": "0",
    "msg": "error occurred",
    "stack": "The stack",
  },
  "exitCode": 0,
  "message": "",
  "stderr": Object {
    "data": Array [],
    "type": "Buffer",
  },
  "stdout": Object {
    "data": Array [],
    "type": "Buffer",
  },
  "success": true,
}
`;

exports[`Command Response should allow us to set the data object in the response as a string 1`] = `
Object {
  "data": "test data",
  "error": undefined,
  "exitCode": 0,
  "message": "",
  "stderr": Object {
    "data": Array [],
    "type": "Buffer",
  },
  "stdout": Object {
    "data": Array [],
    "type": "Buffer",
  },
  "success": true,
}
`;

exports[`Command Response should allow us to set the data object in the response as an array 1`] = `
Object {
  "data": Array [
    Object {
      "theData": "test data",
    },
  ],
  "error": undefined,
  "exitCode": 0,
  "message": "",
  "stderr": Object {
    "data": Array [],
    "type": "Buffer",
  },
  "stdout": Object {
    "data": Array [],
    "type": "Buffer",
  },
  "success": true,
}
`;

exports[`Command Response should allow us to set the data object in the response as an object 1`] = `
Object {
  "data": Object {
    "theData": "test data",
  },
  "error": undefined,
  "exitCode": 0,
  "message": "",
  "stderr": Object {
    "data": Array [],
    "type": "Buffer",
  },
  "stdout": Object {
    "data": Array [],
    "type": "Buffer",
  },
  "success": true,
}
`;

exports[`Command Response should allow us to set the message and the data 1`] = `
Object {
  "data": Object {
    "theData": "test data",
  },
  "error": undefined,
  "exitCode": 0,
  "message": "The JSON message",
  "stderr": Object {
    "data": Array [],
    "type": "Buffer",
  },
  "stdout": Object {
    "data": Array [],
    "type": "Buffer",
  },
  "success": true,
}
`;

exports[`Command Response should detect invalid primary color 1`] = `"Expect Error: Command Response Error: The primary text color supplied is blank. Must provide a valid color."`;

exports[`Command Response should detect invalid response format 1`] = `"Expect Error: Command Response Error: Response format invalid. Valid formats: \\"json,default\\""`;

exports[`Command Response should format messages when using a format string to stderr 1`] = `
"hello from the tests
"
`;

exports[`Command Response should format messages when using a format string to stderr 2`] = `
Object {
  "data": Object {},
  "error": undefined,
  "exitCode": 0,
  "message": "",
  "stderr": Object {
    "data": Array [
      104,
      101,
      108,
      108,
      111,
      32,
      102,
      114,
      111,
      109,
      32,
      116,
      104,
      101,
      32,
      116,
      101,
      115,
      116,
      115,
      10,
    ],
    "type": "Buffer",
  },
  "stdout": Object {
    "data": Array [],
    "type": "Buffer",
  },
  "success": true,
}
`;

exports[`Command Response should format messages when using a format string to stdout 1`] = `
"hello from the tests
"
`;

exports[`Command Response should format messages when using a format string to stdout 2`] = `
Object {
  "data": Object {},
  "error": undefined,
  "exitCode": 0,
  "message": "",
  "stderr": Object {
    "data": Array [],
    "type": "Buffer",
  },
  "stdout": Object {
    "data": Array [
      104,
      101,
      108,
      108,
      111,
      32,
      102,
      114,
      111,
      109,
      32,
      116,
      104,
      101,
      32,
      116,
      101,
      115,
      116,
      115,
      10,
    ],
    "type": "Buffer",
  },
  "success": true,
}
`;

exports[`Command Response should indicate the command succeeded by default 1`] = `
Object {
  "data": Object {},
  "error": undefined,
  "exitCode": 0,
  "message": "",
  "stderr": Object {
    "data": Array [],
    "type": "Buffer",
  },
  "stdout": Object {
    "data": Array [],
    "type": "Buffer",
  },
  "success": true,
}
`;

exports[`Command Response should not write an error header to stderr (but still buffer) if silent mode is enabled 1`] = `
Object {
  "data": Object {},
  "error": undefined,
  "exitCode": 0,
  "message": "",
  "stderr": Object {
    "data": Array [
      69,
      114,
      114,
      111,
      114,
      32,
      72,
      101,
      97,
      100,
      101,
      114,
      33,
      58,
      10,
    ],
    "type": "Buffer",
  },
  "stdout": Object {
    "data": Array [],
    "type": "Buffer",
  },
  "success": true,
}
`;

exports[`Command Response should not write to both stdout and stderr (but still buffer) if silent mode is enabled 1`] = `
Object {
  "data": Object {},
  "error": undefined,
  "exitCode": 0,
  "message": "",
  "stderr": Object {
    "data": Array [
      104,
      101,
      108,
      108,
      111,
      32,
      102,
      114,
      111,
      109,
      32,
      116,
      104,
      101,
      32,
      116,
      101,
      115,
      116,
      115,
      32,
      45,
      32,
      115,
      116,
      100,
      101,
      114,
      114,
      10,
    ],
    "type": "Buffer",
  },
  "stdout": Object {
    "data": Array [
      104,
      101,
      108,
      108,
      111,
      32,
      102,
      114,
      111,
      109,
      32,
      116,
      104,
      101,
      32,
      116,
      101,
      115,
      116,
      115,
      32,
      45,
      32,
      115,
      116,
      100,
      111,
      117,
      116,
      10,
    ],
    "type": "Buffer",
  },
  "success": true,
}
`;

exports[`Command Response should not write to stderr (but still buffer) if silent mode is enabled 1`] = `
Object {
  "data": Object {},
  "error": undefined,
  "exitCode": 0,
  "message": "",
  "stderr": Object {
    "data": Array [
      104,
      101,
      108,
      108,
      111,
      32,
      102,
      114,
      111,
      109,
      32,
      116,
      104,
      101,
      32,
      116,
      101,
      115,
      116,
      115,
      10,
    ],
    "type": "Buffer",
  },
  "stdout": Object {
    "data": Array [],
    "type": "Buffer",
  },
  "success": true,
}
`;

exports[`Command Response should not write to stdout (but still buffer) if silent mode is enabled 1`] = `
Object {
  "data": Object {},
  "error": undefined,
  "exitCode": 0,
  "message": "",
  "stderr": Object {
    "data": Array [],
    "type": "Buffer",
  },
  "stdout": Object {
    "data": Array [
      104,
      101,
      108,
      108,
      111,
      32,
      102,
      114,
      111,
      109,
      32,
      116,
      104,
      101,
      32,
      116,
      101,
      115,
      116,
      115,
      10,
    ],
    "type": "Buffer",
  },
  "success": true,
}
`;

exports[`Command Response should overwrite the first object if set obj is called again 1`] = `
Object {
  "data": Object {
    "theData": "test data 2",
  },
  "error": undefined,
  "exitCode": 0,
  "message": "",
  "stderr": Object {
    "data": Array [],
    "type": "Buffer",
  },
  "stdout": Object {
    "data": Array [],
    "type": "Buffer",
  },
  "success": true,
}
`;

exports[`Command Response should overwrite the message if set multiple times 1`] = `
Object {
  "data": Object {},
  "error": undefined,
  "exitCode": 0,
  "message": "JSON object message",
  "stderr": Object {
    "data": Array [],
    "type": "Buffer",
  },
  "stdout": Object {
    "data": Array [],
    "type": "Buffer",
  },
  "success": true,
}
`;

exports[`Command Response should write data to stderr (no newline) and buffer to the response object 1`] = `"hello from the tests"`;

exports[`Command Response should write data to stderr (no newline) and buffer to the response object 2`] = `
Object {
  "data": Object {},
  "error": undefined,
  "exitCode": 0,
  "message": "",
  "stderr": Object {
    "data": Array [
      104,
      101,
      108,
      108,
      111,
      32,
      102,
      114,
      111,
      109,
      32,
      116,
      104,
      101,
      32,
      116,
      101,
      115,
      116,
      115,
    ],
    "type": "Buffer",
  },
  "stdout": Object {
    "data": Array [],
    "type": "Buffer",
  },
  "success": true,
}
`;

exports[`Command Response should write data to stdout (no newline) and buffer to the response object 1`] = `"hello from the tests"`;

exports[`Command Response should write data to stdout (no newline) and buffer to the response object 2`] = `
Object {
  "data": Object {},
  "error": undefined,
  "exitCode": 0,
  "message": "",
  "stderr": Object {
    "data": Array [],
    "type": "Buffer",
  },
  "stdout": Object {
    "data": Array [
      104,
      101,
      108,
      108,
      111,
      32,
      102,
      114,
      111,
      109,
      32,
      116,
      104,
      101,
      32,
      116,
      101,
      115,
      116,
      115,
    ],
    "type": "Buffer",
  },
  "success": true,
}
`;

exports[`Command Response should write error header messages to stderr and invoke chalk to colorize in red 1`] = `
"Error Header!:
"
`;

exports[`Command Response should write error header messages to stderr and invoke chalk to colorize in red 2`] = `
Object {
  "data": Object {},
  "error": undefined,
  "exitCode": 0,
  "message": "",
  "stderr": Object {
    "data": Array [
      69,
      114,
      114,
      111,
      114,
      32,
      72,
      101,
      97,
      100,
      101,
      114,
      33,
      58,
      10,
    ],
    "type": "Buffer",
  },
  "stdout": Object {
    "data": Array [],
    "type": "Buffer",
  },
  "success": true,
}
`;

exports[`Command Response should write to both stdout and stderr and buffer to both respectively 1`] = `
"hello from the tests - stdout
"
`;

exports[`Command Response should write to both stdout and stderr and buffer to both respectively 2`] = `
"hello from the tests - stderr
"
`;

exports[`Command Response should write to both stdout and stderr and buffer to both respectively 3`] = `
Object {
  "data": Object {},
  "error": undefined,
  "exitCode": 0,
  "message": "",
  "stderr": Object {
    "data": Array [
      104,
      101,
      108,
      108,
      111,
      32,
      102,
      114,
      111,
      109,
      32,
      116,
      104,
      101,
      32,
      116,
      101,
      115,
      116,
      115,
      32,
      45,
      32,
      115,
      116,
      100,
      101,
      114,
      114,
      10,
    ],
    "type": "Buffer",
  },
  "stdout": Object {
    "data": Array [
      104,
      101,
      108,
      108,
      111,
      32,
      102,
      114,
      111,
      109,
      32,
      116,
      104,
      101,
      32,
      116,
      101,
      115,
      116,
      115,
      32,
      45,
      32,
      115,
      116,
      100,
      111,
      117,
      116,
      10,
    ],
    "type": "Buffer",
  },
  "success": true,
}
`;

exports[`Command Response should write to stderr (with newline) and buffer to the response object 1`] = `
"hello from the tests
"
`;

exports[`Command Response should write to stderr (with newline) and buffer to the response object 2`] = `
Object {
  "data": Object {},
  "error": undefined,
  "exitCode": 0,
  "message": "",
  "stderr": Object {
    "data": Array [
      104,
      101,
      108,
      108,
      111,
      32,
      102,
      114,
      111,
      109,
      32,
      116,
      104,
      101,
      32,
      116,
      101,
      115,
      116,
      115,
      10,
    ],
    "type": "Buffer",
  },
  "stdout": Object {
    "data": Array [],
    "type": "Buffer",
  },
  "success": true,
}
`;

exports[`Command Response should write to stdout (with newline) and buffer to the response object 1`] = `
"hello from the tests
"
`;

exports[`Command Response should write to stdout (with newline) and buffer to the response object 2`] = `
Object {
  "data": Object {},
  "error": undefined,
  "exitCode": 0,
  "message": "",
  "stderr": Object {
    "data": Array [],
    "type": "Buffer",
  },
  "stdout": Object {
    "data": Array [
      104,
      101,
      108,
      108,
      111,
      32,
      102,
      114,
      111,
      109,
      32,
      116,
      104,
      101,
      32,
      116,
      101,
      115,
      116,
      115,
      10,
    ],
    "type": "Buffer",
  },
  "success": true,
}
`;<|MERGE_RESOLUTION|>--- conflicted
+++ resolved
@@ -26,15 +26,6 @@
 Note that the data being formatted was extracted from property \\"name\\" because that field was specified as the single filter."
 `;
 
-<<<<<<< HEAD
-exports[`Command Response format APIs error checking should handle a circular reference and throw an error 1`] = `
-"Non-formatted output data:
-<ref *1> { name: 'bad apple', fields: [Circular *1] }
-"
-`;
-
-=======
->>>>>>> 60f0295b
 exports[`Command Response format APIs error checking should handle an invalid format type and throw an error 1`] = `""`;
 
 exports[`Command Response format APIs error checking should handle an invalid format type and throw an error 2`] = `"Expect Error: Output format must be one of the following: table,list,object,string"`;
@@ -135,7 +126,7 @@
 `;
 
 exports[`Command Response format APIs formatting should accept a JSON object and format a table with a header 1`] = `
-"name   details                       colors            
+"name   details                       colors
 banana A fruit that grows in a bunch yellow,green,black
 "
 `;
@@ -143,7 +134,7 @@
 exports[`Command Response format APIs formatting should accept a JSON object and prettify 1`] = `
 "name:    banana
 details: A fruit that grows in a bunch
-colors: 
+colors:
   - yellow
   - green
   - black
@@ -200,23 +191,23 @@
 `;
 
 exports[`Command Response format APIs formatting should accept an array of JSON objects and format a list of prettified objects 1`] = `
-"- 
+"-
   name:    banana
   details: A fruit that grows in a bunch
-  colors: 
+  colors:
     - yellow
     - green
     - black
-- 
+-
   name:    strawberry
   details: A fruit that grows on vines
-  colors: 
+  colors:
     - white
     - red
-- 
+-
   name:    apple
   details: A fruit that grows on trees
-  colors: 
+  colors:
     - red
     - green
 "
@@ -236,24 +227,24 @@
 
 exports[`Command Response format APIs formatting should accept an array of JSON objects and format a table 1`] = `
 "banana     A fruit that grows in a bunch yellow,green,black
-strawberry A fruit that grows on vines   white,red         
-apple      A fruit that grows on trees   red,green         
+strawberry A fruit that grows on vines   white,red
+apple      A fruit that grows on trees   red,green
 "
 `;
 
 exports[`Command Response format APIs formatting should accept an array of JSON objects and format a table with a header 1`] = `
-"name       details                       colors            
+"name       details                       colors
 banana     A fruit that grows in a bunch yellow,green,black
-strawberry A fruit that grows on vines   white,red         
-apple      A fruit that grows on trees   red,green         
+strawberry A fruit that grows on vines   white,red
+apple      A fruit that grows on trees   red,green
 "
 `;
 
 exports[`Command Response format APIs formatting should accept an array of JSON objects and format a table with a single column 1`] = `
-"name      
-banana    
+"name
+banana
 strawberry
-apple     
+apple
 "
 `;
 
@@ -301,10 +292,10 @@
 `;
 
 exports[`Command Response format APIs formatting should accept an array of objects and allow filtering for table output 1`] = `
-"name       details                      
+"name       details
 banana     A fruit that grows in a bunch
-strawberry A fruit that grows on vines  
-apple      A fruit that grows on trees  
+strawberry A fruit that grows on vines
+apple      A fruit that grows on trees
 "
 `;
 
@@ -322,56 +313,56 @@
 
 exports[`Command Response format APIs formatting should allow extraction of multiple nested properties and consolidate for a table 1`] = `
 "description.full description.summary attributes.color attributes.rare
-a fruit          fruit               green            true           
+a fruit          fruit               green            true
 "
 `;
 
 exports[`Command Response format APIs formatting should allow extraction of multiple nested properties and keep the property structure 1`] = `
-"description: 
+"description:
   full:    a fruit
   summary: fruit
-attributes: 
+attributes:
   color: green
   rare:  true
 "
 `;
 
 exports[`Command Response format APIs formatting should allow options to override the default for filter 1`] = `
-"name       details                       colors            
+"name       details                       colors
 banana     A fruit that grows in a bunch yellow,green,black
-strawberry A fruit that grows on vines   white,red         
-apple      A fruit that grows on trees   red,green         
+strawberry A fruit that grows on vines   white,red
+apple      A fruit that grows on trees   red,green
 "
 `;
 
 exports[`Command Response format APIs formatting should allow options to override the default for format type 1`] = `
-"- 
+"-
   name:    banana
   details: A fruit that grows in a bunch
-  colors: 
+  colors:
     - yellow
     - green
     - black
-- 
+-
   name:    strawberry
   details: A fruit that grows on vines
-  colors: 
+  colors:
     - white
     - red
-- 
+-
   name:    apple
   details: A fruit that grows on trees
-  colors: 
+  colors:
     - red
     - green
 "
 `;
 
 exports[`Command Response format APIs formatting should allow options to override the default for header 1`] = `
-"name       details                       colors            
+"name       details                       colors
 banana     A fruit that grows in a bunch yellow,green,black
-strawberry A fruit that grows on vines   white,red         
-apple      A fruit that grows on trees   red,green         
+strawberry A fruit that grows on vines   white,red
+apple      A fruit that grows on trees   red,green
 "
 `;
 
