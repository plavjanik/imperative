/*
* This program and the accompanying materials are made available under the terms of the
* Eclipse Public License v2.0 which accompanies this distribution, and is available at
* https://www.eclipse.org/legal/epl-v20.html
*
* SPDX-License-Identifier: EPL-2.0
*
* Copyright Contributors to the Zowe Project.
*
*/

import * as fs from "fs";
import * as path from "path";

import { DefaultHelpGenerator } from "./DefaultHelpGenerator";
import { ICommandDefinition } from "../doc/ICommandDefinition";
import { ImperativeConfig } from "../../../utilities";
import { IHandlerResponseApi } from "../doc/response/api/handler/IHandlerResponseApi";
import { ImperativeError } from "../../../error";
import { IWebHelpTreeNode } from "./doc/IWebHelpTreeNode";

/**
 * Imperative web help generator. Accepts the command definitions and constructs
 * the full help text for the command node.
 *
 * @export
 * @class WebHelpGenerator
 */
export class WebHelpGenerator {
    /**
     * Specifies whether user's home directory should be redacted from help content
     * @memberof WebHelpGenerator
     */
    public sanitizeHomeDir: boolean = false;

    /**
     * Imperative command tree to build help for
     * @private
     * @memberof WebHelpGenerator
     */
    private mFullCommandTree: ICommandDefinition;

    /**
     * Imperative config containing data about the CLI
     * @private
     * @memberof WebHelpGenerator
     */
    private mConfig: ImperativeConfig;

    /**
     * Output directory for HTML doc pages
     * @private
     * @memberof WebHelpGenerator
     */
    private mDocsDir: string;

    /**
     * Marked module used to convert markdown to HTML
     * @private
     * @memberof WebHelpGenerator
     */
    private marked: any;

    /**
     * List of nodes in command tree
     * @private
     * @memberof WebHelpGenerator
     */
    private treeNodes: IWebHelpTreeNode[];

    /**
     * Key value list of commands and their aliases
     * @private
     * @memberof WebHelpGenerator
     */
    private aliasList: { [key: string]: string[] };

    /**
     * Used to build single page version of web help
     * @private
     * @memberof WebHelpGenerator
     */
    private singlePageHtml: string;

    /**
     * Create an instance of WebHelpGenerator.
     * @param {ICommandDefinition} - Imperative command tree to build help for
     * @param {ImperativeConfig} - Imperative config containing data about the CLI
     * @param {string} - Output directory for web help files
     */
    constructor(fullCommandTree: ICommandDefinition, config: ImperativeConfig, webHelpDir: string) {
        this.mFullCommandTree = fullCommandTree;
        this.mConfig = config;
        this.mDocsDir = path.join(webHelpDir, "docs");
        this.treeNodes = [];
        this.aliasList = {};
    }

    /**
     * Build web help files and copy dependencies to output folder
     * @param {IHandlerResponseApi} - Command response object to use for output
     */
    public buildHelp(cmdResponse: IHandlerResponseApi) {
        // Log using buffer to prevent trailing newline from getting added
        // This allows printing dot characters on the same line to show progress
        cmdResponse.console.log(Buffer.from("Generating web help"));

        // Load additional dependencies
        this.marked = require("marked");
        const copySync: any = require("fs-extra").copySync;

        // Create web-help folder
        // After upgrading to Node v10, this step should no longer be necessary
        // if the option recursive=True is used when the docs dir is created
        // below
        const webHelpDir: string = path.join(this.mDocsDir, "..");
        if (!fs.existsSync(webHelpDir)) {
            fs.mkdirSync(webHelpDir);
        }

        // Create web-help/docs folder
        if (fs.existsSync(this.mDocsDir)) {
            require("rimraf").sync(path.join(this.mDocsDir, "*"));
        } else {
            fs.mkdirSync(this.mDocsDir);
        }

        // Find web help dist folder
        const distDir: string = path.join(__dirname, "../../../../web-help/dist");
        if (!fs.existsSync(distDir)) {
            throw new ImperativeError({
                msg: `The web-help distribution directory does not exist:\n    "${distDir}"`
            });
        }

        // Copy files from dist folder to .zowe home dir
        const dirsToCopy: string[] = [distDir, path.join(distDir, "css"), path.join(distDir, "js")];
        dirsToCopy.forEach((dir: string) => {
            const destDir = path.join(webHelpDir, path.relative(distDir, dir));

            if (!fs.existsSync(destDir)) {
                fs.mkdirSync(destDir);
            }

            fs.readdirSync(dir)
                .filter((pathname: string) => fs.statSync(path.join(dir, pathname)).isFile())
                .forEach((filename: string) => copySync(path.join(dir, filename), path.join(destDir, filename)));
        });

        // Copy header image if it exists
        if (this.mConfig.loadedConfig.webHelpLogoImgPath) {
            copySync(this.mConfig.loadedConfig.webHelpLogoImgPath, path.join(webHelpDir, "header-image.png"));
        }

        // Replace main.css with custom CSS file if it exists
        if (this.mConfig.loadedConfig.webHelpCustomCssPath) {
            copySync(this.mConfig.loadedConfig.webHelpCustomCssPath, path.join(webHelpDir, "css/main.css"));
        }

        // Sort all items in the command tree and remove duplicates
        const uniqueDefinitions: ICommandDefinition = this.mFullCommandTree;
        uniqueDefinitions.children = uniqueDefinitions.children
            .sort((a, b) => a.name.localeCompare(b.name))
            .filter((a, pos, self) => self.findIndex((b) => a.name === b.name) === pos);

        // Generate HTML help file for the root CLI command
        const rootCommandName: string = this.mConfig.rootCommandName;
        const rootHelpHtmlPath: string = path.join(this.mDocsDir, `${rootCommandName}.html`);
        this.treeNodes.push({ id: `${rootCommandName}.html`, text: rootCommandName });

        let rootHelpContent: string = this.genDocsHeader(rootCommandName);
        rootHelpContent += `<h2><a href="${rootCommandName}.html" name="${rootCommandName}">${rootCommandName}</a></h2>\n`;
        rootHelpContent += this.marked(this.mConfig.loadedConfig.rootCommandDescription) + "\n";
        const helpGen = new DefaultHelpGenerator({ produceMarkdown: true, rootCommandName } as any,
            { commandDefinition: uniqueDefinitions, fullCommandTree: uniqueDefinitions });
        this.singlePageHtml = rootHelpContent.repeat(1);  // Deep copy
        rootHelpContent += this.marked("<h4>Groups</h4>\n" + this.buildChildrenSummaryTables(helpGen, rootCommandName));
        rootHelpContent += this.genDocsFooter();
        fs.writeFileSync(rootHelpHtmlPath, rootHelpContent);
        cmdResponse.console.log(Buffer.from("."));

        // Generate HTML help files for every CLI command
        uniqueDefinitions.children.forEach((def) => {
            cmdResponse.console.log(Buffer.from("."));
            this.genCommandHelpPage(def, def.name, this.mDocsDir, this.treeNodes[0]);
        });

        // Generate single HTML file for all CLI commands
        this.singlePageHtml += this.genDocsFooter();
        this.singlePageHtml = this.singlePageHtml.replace(new RegExp(`<a href="(${rootCommandName}.*?)\.html"`, "g"), "<a href=\"#$1\"");
        fs.writeFileSync(path.join(this.mDocsDir, "all.html"), this.singlePageHtml);

        this.writeTreeData();
        cmdResponse.console.log("done!");
    }

    /**
<<<<<<< HEAD
=======
     * Finds directory where web help dependencies are stored
     * @readonly
     * @private
     * @returns {string} Absolute path of the directory
     */
    private get webHelpDistDir(): string {
        const runtimeDistDir = path.join(path.dirname(process.mainModule.filename),
            "..", "node_modules", "@zowe", "imperative", "web-help", "dist");
        let distDir = runtimeDistDir;

        if (!fs.existsSync(runtimeDistDir)) {
            const impLogger: Logger = Logger.getImperativeLogger();
            impLogger.error(
                "webHelpDistDir: The web-help runtime distribution directory does not exist:\n    " +
                runtimeDistDir + "\n    " +
                "To work in a development environment, we will also try a source directory."
            );

            /* During development we do not have a runtime distribution path,
             * so fallback to a source directory path.
             */
            distDir = path.join(__dirname, "../../../..", "web-help", "dist");
            if (!fs.existsSync(distDir)) {
                impLogger.error(
                    "webHelpDistDir: The web-help source distribution directory does not exist:\n    " +
                    distDir
                );

                /* The dev directory was just an in-house fallback.
                 * If neither exist, just report the runtime directory to our user.
                 */
                throw new ImperativeError({
                    msg: `The web-help distribution directory does not exist:\n    "${runtimeDistDir}"`
                });
            }

        }
        return distDir;
    }

    /**
>>>>>>> ae4acb7e
     * Returns header HTML for help page
     * @private
     * @param title - Title string for the page
     */
    private genDocsHeader(title: string): string {
        return `<!DOCTYPE html>
<meta charset="UTF-8">
<meta name="viewport" content="width=device-width, initial-scale=1.0">
<meta http-equiv="X-UA-Compatible" content="ie=edge">
<title>${title}</title>
<link rel="stylesheet" href="../css/bundle-docs.css">
<link rel="stylesheet" href="../css/docs.css">
<article class="markdown-body">
`;
    }

    /**
     * Returns footer HTML for help page
     * @private
     */
    private genDocsFooter(): string {
        return `</article>
<script src="../js/bundle-docs.js"></script>
<script src="../js/docs.js"></script>
`;
    }

    /**
     * Builds breadcrumb of HTML links to show command ancestry
     * @private
     * @param {string} rootCommandName
     * @param {string} fullCommandName
     */
    private genBreadcrumb(rootCommandName: string, fullCommandName: string): string {
        const crumbs: string[] = [];
        let hrefPrefix: string = "";
        [rootCommandName, ...fullCommandName.split("_")].forEach((linkText: string) => {
            crumbs.push(`<a href="${hrefPrefix}${linkText}.html">${linkText}</a>`);
            hrefPrefix += `${linkText}_`;
        });
        return crumbs.join(" → ");
    }

    /**
     * Builds list of groups/commands with HTML links added
     * @private
     * @param {DefaultHelpGenerator} helpGen
     * @param {string} fullCommandName
     */
    private buildChildrenSummaryTables(helpGen: DefaultHelpGenerator, fullCommandName: string): string {
        const hrefPrefix = fullCommandName + "_";
        return helpGen.buildChildrenSummaryTables().split(/\r?\n/g)
            .slice(1)  // Delete header line
            .map((line: string) => {
                // Wrap group/command names inside links
                const match = line.match(/^\s*([a-z0-9-]+(?:\s\|\s[a-z0-9-]+)*)\s+[A-Z]/);
                if (match) {
                    const href = `${hrefPrefix}${match[1].split(" ")[0]}.html`;
                    return `\n* <a href="${href}">${match[1]}</a> -` + line.slice(match[0].length - 2);
                }
                return " " + line.trim();
            }).join("");
    }

    /**
     * Appends help content for individual command/group to single page HTML
     * @private
     * @param {ICommandDefinition} definition
     * @param {string} rootCommandName
     * @param {string} fullCommandName
     * @param {string} htmlContent
     */
    private appendToSinglePageHtml(definition: ICommandDefinition, rootCommandName: string, fullCommandName: string, htmlContent: string) {
        // Separate with horizontal line if start of a new top level group
        if (fullCommandName.indexOf("_") === -1) {
            this.singlePageHtml += "<hr>\n";
        }

        // Generate HTML anchor in front of header
        const anchorText = `<a${(definition.type !== "group") ? " class=\"cmd-anchor\"" : ""} name="${rootCommandName}_${fullCommandName}"></a>`;

        if (definition.type === "group") {
            // Remove sections from HTML that would be redundant
            this.singlePageHtml += anchorText + htmlContent.slice(0, htmlContent.indexOf("<h4"));
        } else {
            // Make header smaller for commands
            this.singlePageHtml += anchorText + htmlContent.replace(/<h2/, "<h3").replace(/h2>/, "h3>");
        }
    }

    /**
     * Generates HTML help page for Imperative command
     * @private
     * @param {ICommandDefinition} definition
     * @param {string} fullCommandName
     * @param {string} docsDir
     * @param {ITreeNode} parentNode
     */
    private genCommandHelpPage(definition: ICommandDefinition, fullCommandName: string, docsDir: string, parentNode: IWebHelpTreeNode) {
        const rootCommandName: string = this.treeNodes[0].text;
        const helpGen = new DefaultHelpGenerator({ produceMarkdown: true, rootCommandName } as any,
            { commandDefinition: definition, fullCommandTree: this.mFullCommandTree });

        let markdownContent = helpGen.buildHelp() + "\n";
        markdownContent = markdownContent.replace(/</g, "&lt;").replace(/>/g, "&gt;");
        if (definition.type === "group") {
            // this is disabled for the CLIReadme.md but we want to show children here
            // so we'll call the help generator's children summary function even though
            // it's usually skipped when producing markdown
            markdownContent += "<h4>Commands</h4>\n" + this.buildChildrenSummaryTables(helpGen, rootCommandName + "_" + fullCommandName);
        }

        let htmlContent = "<h2>" + this.genBreadcrumb(rootCommandName, fullCommandName) + "</h2>\n";
        htmlContent += this.marked(markdownContent);
        this.appendToSinglePageHtml(definition, rootCommandName, fullCommandName, htmlContent);
        htmlContent = this.genDocsHeader(fullCommandName.replace(/_/g, " ")) + htmlContent + this.genDocsFooter();

        // Remove backslash escapes from URLs
        htmlContent = htmlContent.replace(/(%5C(?=.+?>.+?<\/a>)|\\(?=\..+?<\/a>))/g, "");

        // Add Copy buttons after command line examples
        htmlContent = htmlContent.replace(/<code>\$\s*(.*?)<\/code>/g,
            "<code>$1</code> <button class=\"btn-copy\" data-balloon-pos=\"right\" data-clipboard-text=\"$1\">Copy</button>");

        // Sanitize references to user's home directory
        if (this.sanitizeHomeDir) {
            const homeDir = path.dirname(this.mConfig.loadedConfig.defaultHome);
            htmlContent = htmlContent.replace(new RegExp(homeDir.replace(/[\\/]/g, "."), "g"),
                homeDir.slice(0, homeDir.lastIndexOf(path.sep) + 1) + "&lt;user&gt;");
        }

        const helpHtmlFile = `${rootCommandName}_${fullCommandName.trim()}.html`;
        const helpHtmlPath = path.join(docsDir, helpHtmlFile);
        fs.writeFileSync(helpHtmlPath, htmlContent);

        // Add command node and list of aliases to tree data
        const childNode: IWebHelpTreeNode = {
            id: helpHtmlFile,
            text: [definition.name, ...definition.aliases].join(" | ")
        };
        parentNode.children = [...(parentNode.children || []), childNode];

        definition.aliases.forEach((alias: string) => {
            if (alias !== definition.name) {
                if (this.aliasList[alias] === undefined) {
                    this.aliasList[alias] = [definition.name];
                } else if (this.aliasList[alias].indexOf(definition.name) === -1) {
                    this.aliasList[alias].push(definition.name);
                }
            }
        });

        // Recursively generate HTML help pages if this group/command has children
        if (definition.children) {
            definition.children.forEach((child: any) => {
                this.genCommandHelpPage(child, `${fullCommandName}_${child.name}`, docsDir, childNode);
            });
        }
    }

    /**
     * Writes data for building web help command tree to JS file
     * @private
     */
    private writeTreeData() {
        const treeDataPath = path.join(this.mDocsDir, "..", "tree-data.js");
        fs.writeFileSync(treeDataPath,
            "/* This file is automatically generated, do not edit manually! */\n" +
            `const headerStr = "${this.mConfig.loadedConfig.productDisplayName}";\n` +
            `const footerStr = "${this.mConfig.callerPackageJson.name} ${this.mConfig.callerPackageJson.version}";\n` +
            "const treeNodes = " + JSON.stringify(this.treeNodes) + ";\n" +
            "const aliasList = " + JSON.stringify(this.aliasList) + ";\n" +
            "const cmdToLoad = null;");
    }
}<|MERGE_RESOLUTION|>--- conflicted
+++ resolved
@@ -195,50 +195,6 @@
     }
 
     /**
-<<<<<<< HEAD
-=======
-     * Finds directory where web help dependencies are stored
-     * @readonly
-     * @private
-     * @returns {string} Absolute path of the directory
-     */
-    private get webHelpDistDir(): string {
-        const runtimeDistDir = path.join(path.dirname(process.mainModule.filename),
-            "..", "node_modules", "@zowe", "imperative", "web-help", "dist");
-        let distDir = runtimeDistDir;
-
-        if (!fs.existsSync(runtimeDistDir)) {
-            const impLogger: Logger = Logger.getImperativeLogger();
-            impLogger.error(
-                "webHelpDistDir: The web-help runtime distribution directory does not exist:\n    " +
-                runtimeDistDir + "\n    " +
-                "To work in a development environment, we will also try a source directory."
-            );
-
-            /* During development we do not have a runtime distribution path,
-             * so fallback to a source directory path.
-             */
-            distDir = path.join(__dirname, "../../../..", "web-help", "dist");
-            if (!fs.existsSync(distDir)) {
-                impLogger.error(
-                    "webHelpDistDir: The web-help source distribution directory does not exist:\n    " +
-                    distDir
-                );
-
-                /* The dev directory was just an in-house fallback.
-                 * If neither exist, just report the runtime directory to our user.
-                 */
-                throw new ImperativeError({
-                    msg: `The web-help distribution directory does not exist:\n    "${runtimeDistDir}"`
-                });
-            }
-
-        }
-        return distDir;
-    }
-
-    /**
->>>>>>> ae4acb7e
      * Returns header HTML for help page
      * @private
      * @param title - Title string for the page
