/*
* This program and the accompanying materials are made available under the terms of the
* Eclipse Public License v2.0 which accompanies this distribution, and is available at
* https://www.eclipse.org/legal/epl-v20.html
*
* SPDX-License-Identifier: EPL-2.0
*
* Copyright Contributors to the Zowe Project.
*
*/

import { Arguments, Argv } from "yargs";
import * as lodashDeep from "lodash-deep";
import { Logger } from "../../../logger";
import { ICommandDefinition } from "../doc/ICommandDefinition";
import { CommandProcessor } from "../CommandProcessor";
import { Constants } from "../../../constants";
import { IYargsParms } from "./doc/IYargsParms";
import { ICommandResponseParms } from "../../../cmd/src/doc/response/parms/ICommandResponseParms";
import { ImperativeYargsCommandAction, IYargsResponse } from "./doc/IYargsResponse";
import { GroupCommandYargs } from "./GroupCommandYargs";
import { HelpGeneratorFactory } from "../help/HelpGeneratorFactory";
import { IProfileManagerFactory } from "../../../profiles";
import { ICommandProfileTypeConfiguration } from "../doc/profiles/definition/ICommandProfileTypeConfiguration";
import { IHelpGeneratorFactory } from "../help/doc/IHelpGeneratorFactory";
import { CommandResponse } from "../response/CommandResponse";
import { ICommandResponse } from "../../src/doc/response/response/ICommandResponse";
<<<<<<< HEAD
import { ICommandExampleDefinition } from "../..";
=======
import { CommandYargs } from "./CommandYargs";
import { WebHelpManager } from "../help/WebHelpManager";
>>>>>>> 17b3b543

/**
 * Callback that is invoked when a command defined to yargs completes execution.
 */
export type YargsCommandCompleted = (args: Arguments, response: IYargsResponse) => void;

/**
 * Abstract Yargs Bright Command - Contains base methods for defining commands and groups
 */
export abstract class AbstractCommandYargs {
    /**
     * TODO: REMOVE THIS, workaround for yargs.fail() problem
     * @type {boolean}
     */
    public static STOP_YARGS = false;

    protected log: Logger = Logger.getImperativeLogger();
    /**
     * The command definition document
     */
    private mDefinition: ICommandDefinition;

    /**
     * The Yargs parent object - used to obtain parent handlers.
     */
    private mParent: GroupCommandYargs;

    /**
     * The Yargs instance to define the command.
     */
    private mYargsInstance: Argv;

    /**
     * Command response parameters - controls command response processing when help and command handlers are invoked
     */
    private mCommandResponseParms: ICommandResponseParms;

    /**
     * The help generator factory for creating help generators for the commands
     */
    private mHelpGeneratorFactory: IHelpGeneratorFactory;

    /**
     * Profile manager factory (for creating managers of certain types)
     * @private
     * @type {IProfileManagerFactory<any>}
     * @memberof AbstractCommandYargs
     */
    private mProfileManagerFactory: IProfileManagerFactory<ICommandProfileTypeConfiguration>;

    /**
     * The root command name for the CLI.
     * @private
     * @type {string}
     * @memberof AbstractCommandYargs
     */
    private mRootCommandName: string;

    /**
     * The command line.
     * @private
     * @type {string}
     * @memberof AbstractCommandYargs
     */
    private mCommandLine: string;

    /**
     * Environmental variable name prefix used to construct configuration environmental variables.
     * @private
     * @type {string}
     * @memberof AbstractCommandYargs
     */
    private mEnvVariablePrefix: string;

    /**
     * Prompt phrase which indicates the user would like to be prompted for an argument's value with a hidden text prompt
     * @private
     * @type {string}
     * @memberof AbstractCommandYargs
     */
    private mPromptPhrase: string;


    /**
     * Construct the yargs command instance for imperative. Provides the ability to define Imperative commands to Yargs.
     * @param {IYargsParms} yargsParms - Parameter object contains parms for Imperative/Yargs and command response objects
     */
    constructor(protected yargsParms: IYargsParms) {
        this.mYargsInstance = yargsParms.yargsInstance;
        this.mDefinition = yargsParms.commandDefinition;
        this.mParent = yargsParms.yargsParent;
        this.mCommandResponseParms = yargsParms.commandResponseParms;
        this.mProfileManagerFactory = yargsParms.profileManagerFactory;
        this.mHelpGeneratorFactory = yargsParms.helpGeneratorFactory;
        this.mRootCommandName = yargsParms.rootCommandName;
        this.mCommandLine = yargsParms.commandLine;
        this.mEnvVariablePrefix = yargsParms.envVariablePrefix;
        this.mPromptPhrase = yargsParms.promptPhrase;
    }

    /**
     * Accessor for the root command name for the CLI
     * @readonly
     * @protected
     * @type {string}
     * @memberof AbstractCommandYargs
     */
    protected get rootCommandName(): string {
        return this.mRootCommandName;
    }

    /**
     * Accessor for the command line
     * @readonly
     * @type {string}
     * @memberof AbstractCommandYargs
     */
    protected get commandLine(): string {
        return this.mCommandLine;
    }

    /**
     * Accessor for the Environmental variable prefix
     * @readonly
     * @protected
     * @type {string}
     * @memberof AbstractCommandYargs
     */
    protected get envVariablePrefix(): string {
        return this.mEnvVariablePrefix;
    }

    protected get promptPhrase(): string {
        return this.mPromptPhrase;
    }

    /**
     * Accessor for the command response parms (for subclasses)
     * @return {ICommandResponseParms} - Command response object
     */
    protected get responseParms(): ICommandResponseParms {
        return this.mCommandResponseParms;
    }

    /**
     * Accessor for the help generator factory.
     * @readonly
     * @protected
     * @type {HelpGeneratorFactory}
     * @memberof AbstractCommandYargs
     */
    protected get helpGeneratorFactory(): IHelpGeneratorFactory {
        return this.mHelpGeneratorFactory;
    }

    /**
     * Accessor for the profile manager factory
     * @readonly
     * @type {IProfileManagerFactory<any>}
     * @memberof AbstractCommandYargs
     */
    protected get profileManagerFactory(): IProfileManagerFactory<any> {
        return this.mProfileManagerFactory;
    }

    /**
     * Returns a copy of the definition.
     * @return {ICommandDefinition}: A copy of the definition.
     */
    get definition(): ICommandDefinition {
        return JSON.parse(JSON.stringify(this.mDefinition));
    }

    /**
     * Returns the Yargs instance.
     * @return {yargs.Argv}: The Yargs instance.
     */
    get yargs(): Argv {
        return this.mYargsInstance;
    }

    /**
     * Get the array of parents.
     * @return {GroupCommandYargs[]}: The array of parents.
     */
    get parents(): GroupCommandYargs[] {
        let parents: GroupCommandYargs[] = [];
        if (this.mParent) {
            parents = parents.concat(this.mParent.parents);
            parents.push(this.mParent);
        }
        return parents;
    }

    /**
     * Construct the Bright command definition "tree" - the full definition document including all parents.
     * @return {ICommandDefinition}: The command definition "tree".
     */
    public constructDefinitionTree(): ICommandDefinition {
        const parents: GroupCommandYargs[] = this.parents;
        return (parents[0]) ? JSON.parse(JSON.stringify(parents[0].definition)) : {};
    }

    /**
     * Define the command to Yargs - Accepts the callback to be invoked when this command has executed.
     * @param {YargsCommandCompleted} commandExecuted: Invoked after the command is executed.
     */
    public abstract defineCommandToYargs(commandExecuted: YargsCommandCompleted): void;

    /**
     * Build The Bright Yargs response for the callback. Includes the Bright command response and status info.
     * @param {boolean} successful: True if the command succeeded
     * @param {string} responseMessage: Response message for display purposes.
     * @param {ImperativeYargsCommandAction} action
     * @param {ICommandResponse[]} responses
     * @return {IYargsResponse}
     */
    protected getBrightYargsResponse(successful: boolean, responseMessage: string,
                                     action: ImperativeYargsCommandAction,
                                     responses?: ICommandResponse[]): IYargsResponse {
        let exitCode: number;
        if (responses != null && responses.length > 0) {
            for (const response of responses) {
                // use the maximum exit code from all command responses
                if (exitCode == null || (response.exitCode != null && response.exitCode > exitCode)) {
                    exitCode = response.exitCode;
                }
            }
        }
        return {
            success: successful,
            message: responseMessage,
            exitCode,
            actionPerformed: action,
            commandResponses: responses || []
        };
    }

    /**
     * Execute the help Command for the definition.
     * @param {YargsCommandCompleted} commandExecuted: The callback when help is complete.
     * @param {Arguments} args: The arguments passed by the user - used for -y.
     */
    protected executeHelp(args: Arguments, commandExecuted: YargsCommandCompleted) {
        /**
         * Allocate the command processor and command response object to execute the help. The command response
         * object is recreated/changed based on the currently specified CLI options
         */
        let tempDefinition: ICommandDefinition;
        if (args[Constants.HELP_EXAMPLES] && (this.definition.children.length > 0)) {
            tempDefinition = this.getDepthExamples();
        }

        const newHelpGenerator = this.helpGeneratorFactory.getHelpGenerator({
            commandDefinition: tempDefinition ? tempDefinition : this.definition,
            fullCommandTree: this.constructDefinitionTree(),
            experimentalCommandsDescription: this.yargsParms.experimentalCommandDescription
        });

        let invoked: boolean = false;
        let response;
        try {
            response = new CommandProcessor({
                definition: tempDefinition ? tempDefinition : this.definition,
                fullDefinition: tempDefinition ? tempDefinition : this.constructDefinitionTree(),
                helpGenerator: newHelpGenerator,
                profileManagerFactory: this.profileManagerFactory,
                rootCommandName: this.rootCommandName,
                commandLine: this.commandLine,
                envVariablePrefix: this.envVariablePrefix,
                promptPhrase: this.promptPhrase
            }).help(new CommandResponse({
                silent: false,
                responseFormat: (args[Constants.JSON_OPTION] || false) ? "json" : "default",
            }));
        } catch (helpErr) {
            const errorResponse: IYargsResponse = this.getBrightYargsResponse(false,
                `The help for ${this.definition.name} was invoked and failed.`,
                "help invoked");
            errorResponse.causeErrors = helpErr;
            invoked = true;
            commandExecuted(args, errorResponse);
        }

        if (!invoked) {
            commandExecuted(args, this.getBrightYargsResponse(true,
                `The help for ${this.definition.name} was invoked.`,
                "help invoked", [response]));
        }
    }

<<<<<<< HEAD
    /**
     * Get examples for all commands of a group
     * @returns {ICommandDefinition}
     */
    protected getDepthExamples() {

        let pathToArr: string;
        let completeName: string;
        let topLevelName: string;
        let tempDesc: string;
        let tempOp: string;
        let tempPre: string;
        let tempDescPath: string;
        let tempOpPath: string;
        let tempPrePath: string;
        const commandDeffinition: ICommandDefinition = this.definition;

        if (!this.definition.examples) {
            commandDeffinition.examples = [];
        }

        lodashDeep.deepMapValues(this.definition.children, ((value: any, path: any) => {
            if(path.endsWith("name") && (path.includes("options") || path.includes("positionals"))) {
                const doNothing = "doNothing";
            } else if(path.endsWith("name") && path.includes("children")) {
                completeName = `${topLevelName} ${value}`;
            } else if(path.endsWith("name")) {
                topLevelName = value;
            }

            if(path.includes("examples.0.")) {
                const tmp = path.split("examples.0.");
                pathToArr = `${tmp[0]}examples`;
            }

            if(path.includes(pathToArr)) {
                if (path.endsWith("description")) {
                    tempDescPath = path.substring(0, path.length - "description".length);
                    tempDesc= value;
                } else if (path.endsWith("options")) {
                    tempOpPath = path.substring(0, path.length - "options".length);
                    if (completeName) {
                        tempOp = `${completeName} ${value}`;
                    } else if(topLevelName && !completeName) {
                        tempOp = `${topLevelName} ${value}`;
                    } else {
                        tempOp = value;
                    }
                } else if (path.endsWith("prefix")) {
                    tempPrePath = path.substring(0, path.length - "prefix".length);
                    tempPre = value;
                } else {
                    tempPrePath = undefined;
                }

                if(tempDescPath === tempOpPath ) {
                    let commandExamples: ICommandExampleDefinition;
                    (tempPre && (tempDescPath === tempPrePath)) ?
                        commandDeffinition.examples[commandDeffinition.examples.length - 1].prefix = tempPre
                        :commandExamples = {description: tempDesc, options: tempOp};
                    if(commandExamples) {commandDeffinition.examples.push(commandExamples);}
                }
            }
        }));
        return commandDeffinition;
=======
    protected executeWebHelp() {
        let fullCommandName: string = this.rootCommandName;
        for (const parent of this.parents) {
            fullCommandName += "_" + parent.definition.name;
        }
        WebHelpManager.instance.openHelp(fullCommandName + "_" + this.definition.name,
            new CommandResponse({ silent: false }));
>>>>>>> 17b3b543
    }
}<|MERGE_RESOLUTION|>--- conflicted
+++ resolved
@@ -25,12 +25,9 @@
 import { IHelpGeneratorFactory } from "../help/doc/IHelpGeneratorFactory";
 import { CommandResponse } from "../response/CommandResponse";
 import { ICommandResponse } from "../../src/doc/response/response/ICommandResponse";
-<<<<<<< HEAD
 import { ICommandExampleDefinition } from "../..";
-=======
 import { CommandYargs } from "./CommandYargs";
 import { WebHelpManager } from "../help/WebHelpManager";
->>>>>>> 17b3b543
 
 /**
  * Callback that is invoked when a command defined to yargs completes execution.
@@ -322,7 +319,6 @@
         }
     }
 
-<<<<<<< HEAD
     /**
      * Get examples for all commands of a group
      * @returns {ICommandDefinition}
@@ -388,7 +384,7 @@
             }
         }));
         return commandDeffinition;
-=======
+    }
     protected executeWebHelp() {
         let fullCommandName: string = this.rootCommandName;
         for (const parent of this.parents) {
@@ -396,6 +392,5 @@
         }
         WebHelpManager.instance.openHelp(fullCommandName + "_" + this.definition.name,
             new CommandResponse({ silent: false }));
->>>>>>> 17b3b543
     }
 }