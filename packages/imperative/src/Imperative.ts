/*
* This program and the accompanying materials are made available under the terms of the
* Eclipse Public License v2.0 which accompanies this distribution, and is available at
* https://www.eclipse.org/legal/epl-v20.html
*
* SPDX-License-Identifier: EPL-2.0
*
* Copyright Contributors to the Zowe Project.
*
*/

/**
 * Main class of the Imperative framework, returned when you
 * require("@zowe/imperative") e.g. const imperative =  require("@zowe/imperative");
 */
import { PerfTiming } from "@zowe/perf-timing";
import { Logger, LoggerConfigBuilder } from "../../logger";
import { IImperativeConfig } from "./doc/IImperativeConfig";
import { Arguments } from "yargs";
import { ConfigurationLoader } from "./ConfigurationLoader";
import { ConfigurationValidator } from "./ConfigurationValidator";
import { isNullOrUndefined } from "util";
import { ImperativeApi } from "./api/ImperativeApi";
import { IImperativeApi } from "./api/doc/IImperativeApi";
import { Constants } from "../../constants";
import { ImperativeConfig, TextUtils } from "../../utilities";
import { ImperativeReject } from "../../interfaces";
import { LoggingConfigurer } from "./LoggingConfigurer";
import { ImperativeError } from "../../error";
import { PluginManagementFacility } from "./plugins/PluginManagementFacility";
import { ConfigManagementFacility } from "./config/ConfigManagementFacility";
import {
    CliProfileManager,
    CommandPreparer,
    CommandYargs,
    ICommandDefinition,
    ICommandProfileTypeConfiguration,
    ICommandResponseParms,
    IHelpGenerator,
    IHelpGeneratorFactory,
    IHelpGeneratorParms,
    IYargsResponse,
    WebHelpManager,
    YargsConfigurer,
    YargsDefiner
} from "../../cmd";
import { ProfileUtils, IProfileTypeConfiguration } from "../../profiles";
import { CompleteProfilesGroupBuilder } from "./profiles/builders/CompleteProfilesGroupBuilder";
import { ImperativeHelpGeneratorFactory } from "./help/ImperativeHelpGeneratorFactory";
import { OverridesLoader } from "./OverridesLoader";
import { ImperativeProfileManagerFactory } from "./profiles/ImperativeProfileManagerFactory";
import { DefinitionTreeResolver } from "./DefinitionTreeResolver";
import { EnvironmentalVariableSettings } from "./env/EnvironmentalVariableSettings";
import { AppSettings } from "../../settings";
import { dirname, join } from "path";
import { Console } from "../../console";
import { ISettingsFile } from "../../settings/src/doc/ISettingsFile";
<<<<<<< HEAD
import { CommandTreeCache } from "./CommandTreeCache";
=======
import { CompleteAuthGroupBuilder } from "./auth/builders/CompleteAuthGroupBuilder";
import { ICommandProfileAuthConfig } from "../../cmd/src/doc/profiles/definition/ICommandProfileAuthConfig";
import { ImperativeExpect } from "../../expect";
>>>>>>> 1ae0c80d

// Bootstrap the performance tools
if (PerfTiming.isEnabled) {
    // These are expensive operations so imperative should
    // only do it when performance is enabled.
    const Module = require("module");

    // Store the reference to the original require.
    const originalRequire = Module.prototype.require;

    // Timerify a wrapper named function so we can be sure that not just
    // any anonymous function gets checked.
    Module.prototype.require = PerfTiming.api.watch(function NodeModuleLoader() {
        return originalRequire.apply(this, arguments);
    });
}

export class Imperative {

    public static readonly DEFAULT_DEBUG_FILE = join(process.cwd(), "imperative_debug.log");

    /**
     *  Retrieve the root command name.
     *  @example
     *  For example, in "banana a b --c", "banana" is the root command name.
     *  @returns {string} - root command name
     */
    public static get rootCommandName(): string {
        return this.mRootCommandName;
    }

    /**
     *  Retrieve the command line.
     *  @example
     *  For example, in "banana a b --c", "a b --c" is the command line.
     *  @returns {string} - command line
     */
    public static get commandLine(): string {
        return this.mCommandLine;
    }

    /**
     * Get the complete full command tree
     * @returns {ICommandDefinition}
     */
    public static get fullCommandTree(): ICommandDefinition {
        return this.mFullCommandTree;
    }

    /**
     * Initialize the configuration for your CLI.
     * Wipes out any existing config that has already been set.
     *
     * @param {IImperativeConfig} [config] Configuration for Imperative provided by your application.
     *                                     If this parameter is not set, we will look in the closest
     *                                     package.json up the directory tree from the main entry
     *                                     point of your cli.
     *
     *                                     package.imperative.configurationModule should point to the
     *                                     compiled module that exports the configuration.
     *
     * @returns {Promise<void>} A promise indicating that we are done here.
     */
    public static init(config?: IImperativeConfig): Promise<void> {
        return new Promise<void>(async (initializationComplete: () => void, initializationFailed: ImperativeReject) => {
            try {

                const timingApi = PerfTiming.api;

                if (PerfTiming.isEnabled) {
                    // Marks point START
                    timingApi.mark("START_IMP_INIT");
                }

                /**
                 * Config Logger Manager to enable log messages in memory prior to logger init.
                 */
                Logger.setLogInMemory(true);

                /**
                 * Identify caller's location on the system
                 */
                ImperativeConfig.instance.callerLocation = process.mainModule.filename;

                /**
                 * Load callers configuration, validate, and save
                 */
                config = ConfigurationLoader.load(config, ImperativeConfig.instance.callerPackageJson,
                    ImperativeConfig.instance.getCallerFile
                );
                ConfigurationValidator.validate(config);
                ImperativeConfig.instance.loadedConfig = config;

                // Initialize our settings file
                this.initAppSettings();

                /**
                 * Get the command name from the package bin.
                 * If no command name exists, we will instead use the file name invoked
                 * and log a debug warning.
                 */
                if (!isNullOrUndefined(ImperativeConfig.instance.findPackageBinName())) {
                    this.mRootCommandName = ImperativeConfig.instance.findPackageBinName();
                } else {
                    this.mRootCommandName = ImperativeConfig.instance.callerLocation;
                    this.log.debug("WARNING: No \"bin\" configuration was found in your package.json," +
                        " or your package.json could not be found. " +
                        "Defaulting command name to filepath instead.");
                }
                ImperativeConfig.instance.rootCommandName = this.mRootCommandName;

                // If config group is enabled add config commands
                if (config.allowConfigGroup) {
                    ConfigManagementFacility.instance.init();
                }

                // If plugins are allowed, enable core plugins commands
                if (config.allowPlugins) {
                    PluginManagementFacility.instance.init();

                    // load the configuration of every installed plugin for later processing
                    PluginManagementFacility.instance.loadAllPluginCfgProps();

                    // Override the config object with things loaded from plugins
                    Object.assign(
                        ImperativeConfig.instance.loadedConfig.overrides,
                        PluginManagementFacility.instance.pluginOverrides
                    );
                }

                /**
                 * Once we have a complete representation of the config object, we should be able to
                 * use that and populate all required categories and expose them on our API object
                 * so that an app using imperative can write to the imperative log, its own log, or
                 * even a plug-in log.
                 *
                 * Any other initialization added to this routine should occur after logging has been initialized.
                 */
                this.initLogging();

                /**
                 * Now we should apply any overrides to default Imperative functionality. This is where CLI
                 * developers are able to really start customizing Imperative and how it operates internally.
                 */
                await OverridesLoader.load(ImperativeConfig.instance.loadedConfig,
                    ImperativeConfig.instance.callerPackageJson);

                /**
                 * Build API object
                 */
                this.mApi = this.constructApiObject();

                /**
                 * Build the help generator factory - requires the root command name and the loaded configuration document
                 */
                this.mHelpGeneratorFactory = new ImperativeHelpGeneratorFactory(this.rootCommandName, ImperativeConfig.instance.loadedConfig);

                // resolve command module globs, forming the root of the CLI command tree
                this.log.info(`Loaded and validated config for '${config.name}'. Config details at trace level of logging.`);
                this.log.trace(`The config object for '${config.name}' is:\n` +
                    JSON.stringify(config, null, 2)
                );

                let resolvedHostCliCmdTree: ICommandDefinition;

                if (CommandTreeCache.enabled && !CommandTreeCache.instance.outdated) {
                    resolvedHostCliCmdTree = CommandTreeCache.instance.tryLoadCmdTree();
                }

                if (resolvedHostCliCmdTree == null) {
                    resolvedHostCliCmdTree = this.getResolvedCmdTree(config);
                }

                // If plugins are allowed, add plugins' commands and profiles to the CLI command tree
                if (config.allowPlugins) {
                    PluginManagementFacility.instance.addAllPluginsToHostCli(resolvedHostCliCmdTree);
                    this.log.info("Plugins added to the CLI command tree.");
                }

                // final preparation of the command tree
<<<<<<< HEAD
                const preparedHostCliCmdTree: ICommandDefinition = this.getPreparedCmdTree(resolvedHostCliCmdTree);
=======
                const preparedHostCliCmdTree = this.getPreparedCmdTree(resolvedHostCliCmdTree, config.baseProfile);
>>>>>>> 1ae0c80d

                /**
                 * Initialize the profile environment
                 */
                this.initProfiles(config);

                /**
                 * Define all known commands
                 */
                this.log.info("Inherited traits applied to CLI command tree children. " +
                    "Cmd tree details at trace level of logging."
                );
                this.log.trace("The CLI command tree before being defined to yargs: " +
                    JSON.stringify(preparedHostCliCmdTree, null, 2)
                );
                this.defineCommands(preparedHostCliCmdTree);

                if (CommandTreeCache.enabled && CommandTreeCache.instance.outdated) {
                    CommandTreeCache.instance.saveCmdTree(resolvedHostCliCmdTree);
                    CommandTreeCache.instance.savePackageMetadata();
                }

                /**
                 * Notify caller initialization is complete
                 */
                initializationComplete();

                if (PerfTiming.isEnabled) {
                    // Marks point END
                    timingApi.mark("END_IMP_INIT");
                    timingApi.measure("Imperative.init()", "START_IMP_INIT", "END_IMP_INIT");
                }

            } catch (error) {
                const imperativeLogger = Logger.getImperativeLogger();
                imperativeLogger.fatal(require("util").inspect(error));
                const os = require("os");
                imperativeLogger.fatal("Diagnostic information:\n" +
                    "Platform: '%s', Architecture: '%s', Process.argv: '%s'\n" +
                    "Node versions: '%s'" +
                    "Environmental variables: '%s'",
                    os.platform(), os.arch(), process.argv.join(" "),
                    JSON.stringify(process.versions, null, 2),
                    JSON.stringify(process.env, null, 2));
                Logger.writeInMemoryMessages(Imperative.DEFAULT_DEBUG_FILE);
                if (error.report) {
                    const {writeFileSync} = require("fs");
                    writeFileSync(Imperative.DEFAULT_DEBUG_FILE, error.report);
                }
                initializationFailed(
                    error instanceof ImperativeError ?
                        error :
                        new ImperativeError({
                            msg: "UNEXPECTED ERROR ENCOUNTERED",
                            causeErrors: error
                        })
                );
            }
        });
    }

    /**
     * Returns the default console object to be used for messaging for
     * imperative fails to initialize or to be used before logging
     * is initialized.
     * @return {Logger}: an instance of the default console object
     */
    public static get console(): Logger {
        return this.constructConsoleApi();
    }

    /**
     * Parse command line arguments and issue the user's specified command
     * @returns {Imperative} this, for chaining syntax
     */
    public static parse(): Imperative {

        const timingApi = PerfTiming.api;

        if (PerfTiming.isEnabled) {
            // Marks point START
            timingApi.mark("START_IMP_PARSE");
        }

        Imperative.yargs.parse();

        if (PerfTiming.isEnabled) {
            // Marks point END
            timingApi.mark("END_IMP_PARSE");
            timingApi.measure("Imperative.init()", "START_IMP_PARSE", "END_IMP_PARSE");
        }
        return this;
    }

    /**
     *
     * @param {string} type the profile type to search for configuration for
     * @returns {IImperativeProfileConfig | undefined}  The profile configuration if found, otherwise, undefined.
     */
    public static getProfileConfiguration(type: string): ICommandProfileTypeConfiguration | undefined {
        const profileConfigs = ImperativeConfig.instance.loadedConfig.profiles;
        if (isNullOrUndefined(profileConfigs) || profileConfigs.length === 0) {
            return undefined;
        }
        let foundConfig: ICommandProfileTypeConfiguration;
        for (const profile of profileConfigs) {
            if (profile.type === type) {
                foundConfig = profile;
            }
        }
        return foundConfig;
    }

    /**
     * Get the configured help generator for your CLI. If you have not specified a custom generator,
     * the DefaultHelpGenerator will be used.
     * You probably won't need to call this from your CLI, but it is used internally.
     * @returns {IHelpGenerator} - The help generator for the command
     * @param {IHelpGeneratorParms} parms - parameters to the help generator including command definition
     */
    public static getHelpGenerator(parms: IHelpGeneratorParms): IHelpGenerator {
        return this.mHelpGeneratorFactory.getHelpGenerator(parms);
    }

    /**
     * Returns the imperative API object containing various framework API methods for usage in your CLI implemenation.
     * @return {ImperativeApi}: The api object.
     */
    public static get api(): ImperativeApi {
        if (isNullOrUndefined(this.mApi)) {
            throw new ImperativeError(
                {
                    msg: "Imperative API object does not exist.  The Imperative.init() promise " +
                        "must be fullfilled before the API object can be accessed.  For issuing messages " +
                        "without the API object, use Imperative.console.",
                },
                {
                    logger: Imperative.console,
                }
            );
        }
        return this.mApi;
    }

    /**
     * Highlight text with your configured (or default) primary color
     * @param {string} text - the text to highlight
     * @returns {string} - the highlighted text
     */
    public static highlightWithPrimaryColor(text: string): string {
        return TextUtils.chalk[ImperativeConfig.instance.loadedConfig.primaryTextColor](text);
    }

    /**
     * Get the configured environmental variable prefix for the user's CLI
     * @returns {string} - the configured or default prefix for environmental variables for use in the environmental variable service
     */
    public static get envVariablePrefix(): string {
        return ImperativeConfig.instance.loadedConfig.envVariablePrefix == null ? ImperativeConfig.instance.loadedConfig.name :
            ImperativeConfig.instance.loadedConfig.envVariablePrefix;
    }

    /**
     * Highlight text with your configured (or default) secondary color
     * @param {string} text - the text to highlight
     * @returns {string} - the highlighted text
     */
    public static highlightWithSecondaryColor(text: string): string {
        return TextUtils.chalk[ImperativeConfig.instance.loadedConfig.secondaryTextColor](text);
    }

    private static yargs = require("yargs");
    private static mApi: ImperativeApi;
    private static mConsoleLog: Logger;
    private static mFullCommandTree: ICommandDefinition;
    private static mRootCommandName: string;
    private static mCommandLine: string;
    private static mHelpGeneratorFactory: IHelpGeneratorFactory;

    /**
     * Get log instance
     */
    private static get log(): Logger {
        return Logger.getImperativeLogger();
    }

    /**
     * Load the correct {@link AppSettings} instance from values located in the
     * cli home folder.
     */
    private static initAppSettings() {
        const cliSettingsRoot = join(ImperativeConfig.instance.cliHome, "settings");
        const cliSettingsFile = join(cliSettingsRoot, "imperative.json");

        const defaultSettings: ISettingsFile = {
            overrides: {
                CredentialManager: false
            }
        };

        AppSettings.initialize(
            cliSettingsFile,
            defaultSettings,
        );
    }

    /**
     * Init log object such that subsequent calls to the Logger.getImperativeLogger() (or
     * other similar calls), will contain all necessary categories for logging.
     *
     * TODO(Kelosky): handle level setting via global config (trace enabling and such)
     */
    private static initLogging() {
        let message: string;
        /**
         * Build logging config from imperative config
         */
        const loggingConfig = LoggingConfigurer.configureLogger(ImperativeConfig.instance.cliHome, ImperativeConfig.instance.loadedConfig);

        /**
         * Set log levels from environmental variable settings
         */
        const envSettings = EnvironmentalVariableSettings.read(this.envVariablePrefix);
        if (envSettings.imperativeLogLevel.value != null && envSettings.imperativeLogLevel.value.trim().length > 0) {
            if (Logger.isValidLevel(envSettings.imperativeLogLevel.value.trim())) {
                // set the imperative log level based on the user's environmental variable, if any
                loggingConfig.log4jsConfig.categories[Logger.DEFAULT_IMPERATIVE_NAME].level = envSettings.imperativeLogLevel.value;
                this.log.info("Set imperative log level to %s from environmental variable setting '%s'",
                    envSettings.imperativeLogLevel.value, envSettings.imperativeLogLevel.key);
            } else {
                message = "Imperative log level '" + envSettings.imperativeLogLevel.value +
                    "' from environmental variable setting '" + envSettings.imperativeLogLevel.key + "' is not recognised.  " +
                    "Logger level is set to '" + LoggerConfigBuilder.DEFAULT_LOG_LEVEL + "'.  " +
                    "Valid levels are " + Logger.DEFAULT_VALID_LOG_LEVELS.toString();
                new Console().warn(message);
                this.log.warn(message);
            }
        } else {
            this.log.warn("Environmental setting for imperative log level ('%s') was blank.", envSettings.imperativeLogLevel.key);
        }

        if (envSettings.appLogLevel.value != null && envSettings.appLogLevel.value.trim().length > 0) {
            if (Logger.isValidLevel(envSettings.appLogLevel.value.trim())) {
                // set the app log level based on the user's environmental variable, if any
                loggingConfig.log4jsConfig.categories[Logger.DEFAULT_APP_NAME].level = envSettings.appLogLevel.value;
                this.log.info("Set app log level to %s from environmental variable setting '%s'",
                    envSettings.appLogLevel.value, envSettings.appLogLevel.key);
            } else {
                message = "Application log level '" + envSettings.appLogLevel.value +
                    "' from environmental variable setting '" + envSettings.appLogLevel.key + "' is not recognised.  " +
                    "Logger level is set to '" + LoggerConfigBuilder.DEFAULT_LOG_LEVEL + "'.  " +
                    "Valid levels are " + Logger.DEFAULT_VALID_LOG_LEVELS.toString();
                new Console().warn(message);
                this.log.warn(message);
            }
        } else {
            this.log.warn("Environmental setting for app log level ('%s') was blank.", envSettings.appLogLevel.key);
        }

        /**
         * Setup log4js
         */
        Logger.initLogger(loggingConfig);
    }

    /**
     * Initialize the profiles directory with types and meta files. This can be called every startup of the CLI
     * without issue, but if the meta files or configuration changes, we'll have to re-initialize.
     * TODO: Determine the re-initialize strategy.
     * @private
     * @static
     * @param {IImperativeConfig} config - The configuration document passed to init.
     * @memberof Imperative
     */
    private static initProfiles(config: IImperativeConfig) {
        if (!isNullOrUndefined(config.profiles) && config.profiles.length > 0) {
            CliProfileManager.initialize({
                configuration: config.profiles,
                profileRootDirectory: ProfileUtils.constructProfilesRootDirectory(ImperativeConfig.instance.cliHome),
                reinitialize: false
            });
        }
    }

    /**
     * Define to yargs for main CLI and plugins
     *
     * @param {ICommandDefinition} preparedHostCliCmdTree - The Root of the imperative host CLI
     *        which has already prepared by ImperativeConfig.getPreparedCmdTree.
     */
    private static defineCommands(preparedHostCliCmdTree: ICommandDefinition) {
        const commandResponseParms: ICommandResponseParms = {
            primaryTextColor: ImperativeConfig.instance.loadedConfig.primaryTextColor,
            progressBarSpinner: ImperativeConfig.instance.loadedConfig.progressBarSpinner
        };

        this.mCommandLine = process.argv.slice(2).join(" ");

        // Configure Yargs to meet the CLI's needs
        new YargsConfigurer(
            preparedHostCliCmdTree,
            Imperative.yargs,
            commandResponseParms,
            new ImperativeProfileManagerFactory(this.api),
            this.mHelpGeneratorFactory,
            ImperativeConfig.instance.loadedConfig.experimentalCommandDescription,
            Imperative.rootCommandName,
            Imperative.commandLine,
            Imperative.envVariablePrefix,
            EnvironmentalVariableSettings.read(this.envVariablePrefix).promptPhrase.value ||
            Constants.DEFAULT_PROMPT_PHRASE // allow environmental variable to override the default prompt phrase
        ).configure();

        // Define the commands to yargs
        CommandYargs.defineOptionsToYargs(Imperative.yargs, preparedHostCliCmdTree.options);
        const definer = new YargsDefiner(
            Imperative.yargs,
            ImperativeConfig.instance.loadedConfig.primaryTextColor,
            Imperative.rootCommandName,
            Imperative.commandLine,
            Imperative.envVariablePrefix,
            new ImperativeProfileManagerFactory(this.api),
            this.mHelpGeneratorFactory,
            ImperativeConfig.instance.loadedConfig.experimentalCommandDescription,
            EnvironmentalVariableSettings.read(this.envVariablePrefix).promptPhrase.value ||
            Constants.DEFAULT_PROMPT_PHRASE // allow environmental variable to override the default prompt phrase
        );

        for (const child of preparedHostCliCmdTree.children) {
            definer.define(child,
                (args: Arguments, response: IYargsResponse) => {
                    if (response.success) {
                        if (response.exitCode == null) {
                            response.exitCode = 0;
                        }
                    } else {
                        if (response.exitCode == null) {
                            response.exitCode = Constants.ERROR_EXIT_CODE;
                        }
                    }
                    process.exitCode = response.exitCode;
                }, commandResponseParms
            );
        }
        Imperative.mFullCommandTree = preparedHostCliCmdTree;
        WebHelpManager.instance.fullCommandTree = Imperative.mFullCommandTree;
    }

    /**
     * Construct the API object for return to caller of init()
     * @return {ImperativeApi}: The API object
     */
    private static constructApiObject(): ImperativeApi {
        const apiParms: IImperativeApi = {
            imperativeLogger: this.constructImperativeLoggerApi(),
            appLogger: this.constructAppLoggerApi()
        };
        let api = new ImperativeApi(
            apiParms,
            ImperativeConfig.instance.loadedConfig,
            ImperativeConfig.instance.cliHome
        );

        /**
         * Add dynamic API methods to API object
         */
        api = this.constructDynamicLoggersApi(api);

        return api;
    }


    /**
     * Build the Logger API object for the app using the framework
     * @return {Logger}: returns the app Logger API object
     */
    private static constructAppLoggerApi(): Logger {
        return Logger.getAppLogger();
    }

    /**
     * Build the imperative API object for the app using the framework
     * @return {Logger}: returns the imperative Logger API object
     */
    private static constructImperativeLoggerApi(): Logger {
        return Logger.getImperativeLogger();
    }

    /**
     * Build the default console API object for the framework
     * @return {Logger}: returns the default console Logger API object
     */
    private static constructConsoleApi(): Logger {
        if (isNullOrUndefined(Imperative.mConsoleLog)) {
            Imperative.mConsoleLog = Logger.getConsoleLogger();
            return Imperative.mConsoleLog;
        } else {
            return Imperative.mConsoleLog;
        }
    }

    private static constructDynamicLoggersApi(api: any) {
        const loadedConfig: IImperativeConfig = ImperativeConfig.instance.loadedConfig;
        if (loadedConfig.logging.additionalLogging != null &&
            loadedConfig.logging.additionalLogging.length > 0) {
            for (const logConfig of loadedConfig.logging.additionalLogging) {
                api.addAdditionalLogger(logConfig.apiName, Logger.getLoggerCategory(logConfig.apiName));
            }
        }
        return api;
    }

    /**
     * Get imperative's host CLI command tree with all module globs resolved.
     *
     * @return {ICommandDefinition} The resolved command tree
     */
    private static getResolvedCmdTree(config: IImperativeConfig): ICommandDefinition {
        return DefinitionTreeResolver.resolve(config.rootCommandDescription || "",
            config.productDisplayName,
            dirname(ImperativeConfig.instance.callerLocation),
            this.log,
            config.definitions, config.commandModuleGlobs, config.baseProfile != null
        );
    }

    /**
     * Get imperative's host CLI command tree after final preparation.
     *
     * @param resolvedCmdTree - The imperative command tree
     *        returned by Imperative.getResolvedCmdTree()
     * @param {ICommandProfileTypeConfiguration} baseProfile - An optional base profile to add to command definitions
     */
    private static getPreparedCmdTree(resolvedCmdTree: ICommandDefinition, baseProfile?: ICommandProfileTypeConfiguration): ICommandDefinition {
        let preparedCmdTree = this.addAutoGeneratedCommands(resolvedCmdTree);
        preparedCmdTree = CommandPreparer.prepare(preparedCmdTree, baseProfile);
        return preparedCmdTree;
    }

    /**
     * Append any auto generated commands to the root command document depending on configuration.
     * @param {ICommandDefinition} rootCommand - the root command as built so far
     * @returns {ICommandDefinition} - the root command with any auto generated commands appended
     */
    private static addAutoGeneratedCommands(rootCommand: ICommandDefinition): ICommandDefinition {
        const loadedConfig: IImperativeConfig = ImperativeConfig.instance.loadedConfig;
        if ((loadedConfig.autoGenerateProfileCommands == null || loadedConfig.autoGenerateProfileCommands) &&
            loadedConfig.profiles != null &&
            loadedConfig.profiles.length > 0) {
            // Add base profile to list of profile types if it is defined
            const allProfiles: IProfileTypeConfiguration[] = loadedConfig.profiles;
            if (loadedConfig.baseProfile != null) {
                allProfiles.push(loadedConfig.baseProfile);
            }
            rootCommand.children.push(CompleteProfilesGroupBuilder.getProfileGroup(allProfiles, this.log));
        }
        const authConfigs: {[key: string]: ICommandProfileAuthConfig[]} = {};
        if (loadedConfig.profiles != null) {
            loadedConfig.profiles.forEach((profile) => {
                if (profile.authConfig != null) {
                    for (const requiredOption of ["host", "port", "user", "password", "tokenType", "tokenValue"]) {
                        ImperativeExpect.toNotBeNullOrUndefined(profile.schema.properties[requiredOption], `Profile of type ${profile.type} with authConfig property must have ${requiredOption} option defined`);
                    }
                    authConfigs[profile.type] = profile.authConfig;
                }
            });
        }
        if (Object.keys(authConfigs).length > 0) {
            rootCommand.children.push(CompleteAuthGroupBuilder.getAuthGroup(authConfigs, this.log, loadedConfig.authGroupConfig));
        }
        return rootCommand;
    }

}<|MERGE_RESOLUTION|>--- conflicted
+++ resolved
@@ -55,13 +55,10 @@
 import { dirname, join } from "path";
 import { Console } from "../../console";
 import { ISettingsFile } from "../../settings/src/doc/ISettingsFile";
-<<<<<<< HEAD
 import { CommandTreeCache } from "./CommandTreeCache";
-=======
 import { CompleteAuthGroupBuilder } from "./auth/builders/CompleteAuthGroupBuilder";
 import { ICommandProfileAuthConfig } from "../../cmd/src/doc/profiles/definition/ICommandProfileAuthConfig";
 import { ImperativeExpect } from "../../expect";
->>>>>>> 1ae0c80d
 
 // Bootstrap the performance tools
 if (PerfTiming.isEnabled) {
@@ -242,11 +239,7 @@
                 }
 
                 // final preparation of the command tree
-<<<<<<< HEAD
-                const preparedHostCliCmdTree: ICommandDefinition = this.getPreparedCmdTree(resolvedHostCliCmdTree);
-=======
                 const preparedHostCliCmdTree = this.getPreparedCmdTree(resolvedHostCliCmdTree, config.baseProfile);
->>>>>>> 1ae0c80d
 
                 /**
                  * Initialize the profile environment
