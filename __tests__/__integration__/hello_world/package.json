--- conflicted
+++ resolved
@@ -78,11 +78,7 @@
     "ts-jest": "^20.0.7",
     "ts-node": "^5.0.0",
     "tslint": "^5.0.0",
-<<<<<<< HEAD
-    "typescript": "3.0.3",
-=======
     "typescript": "^3.0.3",
->>>>>>> 183eb8ff
     "upath": "^1.0.2"
   },
   "engines": {
