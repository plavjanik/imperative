// Jest Snapshot v1, https://goo.gl/fbAQLP

exports[`imperative-test-cli test command should display the help 1`] = `
"
 DESCRIPTION
 -----------

   Test that various imperative features are working

 USAGE
 -----

   imperative-test-cli test <command>

   Where <command> is one of the following:

 COMMANDS
 --------

   logging Test imperative logging

 GLOBAL OPTIONS
 --------------

   --response-format-json  | --rfj (boolean)

      Produce JSON formatted data from a command

   --help  | -h (boolean)

      Display help text

<<<<<<< HEAD
   --help-examples  | --hex (boolean)

      Display examples for all the commands in a the group
=======
   --help-web  | --hw (boolean)

      Display HTML help in browser
>>>>>>> 17b3b543

{
  \\"success\\": true,
  \\"exitCode\\": 0,
  \\"message\\": \\"The help was constructed for command: test.\\",
<<<<<<< HEAD
  \\"stdout\\": \\"\\\\n DESCRIPTION\\\\n -----------\\\\n\\\\n   Test that various imperative features are working\\\\n\\\\n USAGE\\\\n -----\\\\n\\\\n   imperative-test-cli test <command>\\\\n\\\\n   Where <command> is one of the following:\\\\n\\\\n COMMANDS\\\\n --------\\\\n\\\\n   logging Test imperative logging\\\\n\\\\n GLOBAL OPTIONS\\\\n --------------\\\\n\\\\n   --response-format-json  | --rfj (boolean)\\\\n\\\\n      Produce JSON formatted data from a command\\\\n\\\\n   --help  | -h (boolean)\\\\n\\\\n      Display help text\\\\n\\\\n   --help-examples  | --hex (boolean)\\\\n\\\\n      Display examples for all the commands in a the group\\\\n\\\\n\\",
  \\"stderr\\": \\"\\",
  \\"data\\": \\"\\\\n DESCRIPTION\\\\n -----------\\\\n\\\\n   Test that various imperative features are working\\\\n\\\\n USAGE\\\\n -----\\\\n\\\\n   imperative-test-cli test <command>\\\\n\\\\n   Where <command> is one of the following:\\\\n\\\\n COMMANDS\\\\n --------\\\\n\\\\n   logging Test imperative logging\\\\n\\\\n GLOBAL OPTIONS\\\\n --------------\\\\n\\\\n   --response-format-json  | --rfj (boolean)\\\\n\\\\n      Produce JSON formatted data from a command\\\\n\\\\n   --help  | -h (boolean)\\\\n\\\\n      Display help text\\\\n\\\\n   --help-examples  | --hex (boolean)\\\\n\\\\n      Display examples for all the commands in a the group\\\\n\\\\n\\"
=======
  \\"stdout\\": \\"\\\\n DESCRIPTION\\\\n -----------\\\\n\\\\n   Test that various imperative features are working\\\\n\\\\n USAGE\\\\n -----\\\\n\\\\n   imperative-test-cli test <command>\\\\n\\\\n   Where <command> is one of the following:\\\\n\\\\n COMMANDS\\\\n --------\\\\n\\\\n   logging Test imperative logging\\\\n\\\\n GLOBAL OPTIONS\\\\n --------------\\\\n\\\\n   --response-format-json  | --rfj (boolean)\\\\n\\\\n      Produce JSON formatted data from a command\\\\n\\\\n   --help  | -h (boolean)\\\\n\\\\n      Display help text\\\\n\\\\n   --help-web  | --hw (boolean)\\\\n\\\\n      Display HTML help in browser\\\\n\\\\n\\",
  \\"stderr\\": \\"\\",
  \\"data\\": \\"\\\\n DESCRIPTION\\\\n -----------\\\\n\\\\n   Test that various imperative features are working\\\\n\\\\n USAGE\\\\n -----\\\\n\\\\n   imperative-test-cli test <command>\\\\n\\\\n   Where <command> is one of the following:\\\\n\\\\n COMMANDS\\\\n --------\\\\n\\\\n   logging Test imperative logging\\\\n\\\\n GLOBAL OPTIONS\\\\n --------------\\\\n\\\\n   --response-format-json  | --rfj (boolean)\\\\n\\\\n      Produce JSON formatted data from a command\\\\n\\\\n   --help  | -h (boolean)\\\\n\\\\n      Display help text\\\\n\\\\n   --help-web  | --hw (boolean)\\\\n\\\\n      Display HTML help in browser\\\\n\\\\n\\"
>>>>>>> 17b3b543
}"
`;<|MERGE_RESOLUTION|>--- conflicted
+++ resolved
@@ -30,28 +30,20 @@
 
       Display help text
 
-<<<<<<< HEAD
    --help-examples  | --hex (boolean)
 
       Display examples for all the commands in a the group
-=======
+
    --help-web  | --hw (boolean)
 
       Display HTML help in browser
->>>>>>> 17b3b543
 
 {
   \\"success\\": true,
   \\"exitCode\\": 0,
   \\"message\\": \\"The help was constructed for command: test.\\",
-<<<<<<< HEAD
-  \\"stdout\\": \\"\\\\n DESCRIPTION\\\\n -----------\\\\n\\\\n   Test that various imperative features are working\\\\n\\\\n USAGE\\\\n -----\\\\n\\\\n   imperative-test-cli test <command>\\\\n\\\\n   Where <command> is one of the following:\\\\n\\\\n COMMANDS\\\\n --------\\\\n\\\\n   logging Test imperative logging\\\\n\\\\n GLOBAL OPTIONS\\\\n --------------\\\\n\\\\n   --response-format-json  | --rfj (boolean)\\\\n\\\\n      Produce JSON formatted data from a command\\\\n\\\\n   --help  | -h (boolean)\\\\n\\\\n      Display help text\\\\n\\\\n   --help-examples  | --hex (boolean)\\\\n\\\\n      Display examples for all the commands in a the group\\\\n\\\\n\\",
+  \\"stdout\\": \\"\\\\n DESCRIPTION\\\\n -----------\\\\n\\\\n   Test that various imperative features are working\\\\n\\\\n USAGE\\\\n -----\\\\n\\\\n   imperative-test-cli test <command>\\\\n\\\\n   Where <command> is one of the following:\\\\n\\\\n COMMANDS\\\\n --------\\\\n\\\\n   logging Test imperative logging\\\\n\\\\n GLOBAL OPTIONS\\\\n --------------\\\\n\\\\n   --response-format-json  | --rfj (boolean)\\\\n\\\\n      Produce JSON formatted data from a command\\\\n\\\\n   --help  | -h (boolean)\\\\n\\\\n      Display help text\\\\n\\\\n   --help-examples  | --hex (boolean)\\\\n\\\\n      Display examples for all the commands in a the group\\\\n\\\\n   --help-web  | --hw (boolean)\\\\n\\\\n      Display HTML help in browser\\\\n\\\\n\\",
   \\"stderr\\": \\"\\",
-  \\"data\\": \\"\\\\n DESCRIPTION\\\\n -----------\\\\n\\\\n   Test that various imperative features are working\\\\n\\\\n USAGE\\\\n -----\\\\n\\\\n   imperative-test-cli test <command>\\\\n\\\\n   Where <command> is one of the following:\\\\n\\\\n COMMANDS\\\\n --------\\\\n\\\\n   logging Test imperative logging\\\\n\\\\n GLOBAL OPTIONS\\\\n --------------\\\\n\\\\n   --response-format-json  | --rfj (boolean)\\\\n\\\\n      Produce JSON formatted data from a command\\\\n\\\\n   --help  | -h (boolean)\\\\n\\\\n      Display help text\\\\n\\\\n   --help-examples  | --hex (boolean)\\\\n\\\\n      Display examples for all the commands in a the group\\\\n\\\\n\\"
-=======
-  \\"stdout\\": \\"\\\\n DESCRIPTION\\\\n -----------\\\\n\\\\n   Test that various imperative features are working\\\\n\\\\n USAGE\\\\n -----\\\\n\\\\n   imperative-test-cli test <command>\\\\n\\\\n   Where <command> is one of the following:\\\\n\\\\n COMMANDS\\\\n --------\\\\n\\\\n   logging Test imperative logging\\\\n\\\\n GLOBAL OPTIONS\\\\n --------------\\\\n\\\\n   --response-format-json  | --rfj (boolean)\\\\n\\\\n      Produce JSON formatted data from a command\\\\n\\\\n   --help  | -h (boolean)\\\\n\\\\n      Display help text\\\\n\\\\n   --help-web  | --hw (boolean)\\\\n\\\\n      Display HTML help in browser\\\\n\\\\n\\",
-  \\"stderr\\": \\"\\",
-  \\"data\\": \\"\\\\n DESCRIPTION\\\\n -----------\\\\n\\\\n   Test that various imperative features are working\\\\n\\\\n USAGE\\\\n -----\\\\n\\\\n   imperative-test-cli test <command>\\\\n\\\\n   Where <command> is one of the following:\\\\n\\\\n COMMANDS\\\\n --------\\\\n\\\\n   logging Test imperative logging\\\\n\\\\n GLOBAL OPTIONS\\\\n --------------\\\\n\\\\n   --response-format-json  | --rfj (boolean)\\\\n\\\\n      Produce JSON formatted data from a command\\\\n\\\\n   --help  | -h (boolean)\\\\n\\\\n      Display help text\\\\n\\\\n   --help-web  | --hw (boolean)\\\\n\\\\n      Display HTML help in browser\\\\n\\\\n\\"
->>>>>>> 17b3b543
+  \\"data\\": \\"\\\\n DESCRIPTION\\\\n -----------\\\\n\\\\n   Test that various imperative features are working\\\\n\\\\n USAGE\\\\n -----\\\\n\\\\n   imperative-test-cli test <command>\\\\n\\\\n   Where <command> is one of the following:\\\\n\\\\n COMMANDS\\\\n --------\\\\n\\\\n   logging Test imperative logging\\\\n\\\\n GLOBAL OPTIONS\\\\n --------------\\\\n\\\\n   --response-format-json  | --rfj (boolean)\\\\n\\\\n      Produce JSON formatted data from a command\\\\n\\\\n   --help  | -h (boolean)\\\\n\\\\n      Display help text\\\\n\\\\n   --help-examples  | --hex (boolean)\\\\n\\\\n      Display examples for all the commands in a the group\\\\n\\\\n   --help-web  | --hw (boolean)\\\\n\\\\n      Display HTML help in browser\\\\n\\\\n\\"
 }"
 `;