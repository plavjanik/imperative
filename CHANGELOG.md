--- conflicted
+++ resolved
@@ -2,15 +2,13 @@
 
 All notable changes to the Imperative package will be documented in this file.
 
-<<<<<<< HEAD
 ## Recent Changes
 
-- Include initial implementation of token handling
-=======
+- Enable the use of a token for authentication
+
 ## `4.6.0`
 
 - Add Bearer token in rest Session
->>>>>>> 2e2395d8
 
 ## `4.5.6`
 
