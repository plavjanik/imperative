--- conflicted
+++ resolved
@@ -2,13 +2,10 @@
 
 All notable changes to the Imperative package will be documented in this file.
 
-<<<<<<< HEAD
-## `4.7.6`
+## Recent Changes
 
 - Updated AbstractSession.storeCookie() to process cookie names not fully known at build-time.
 
-=======
->>>>>>> c3766bd6
 ## `4.7.5`
 
 - Add allowableValues support for array
