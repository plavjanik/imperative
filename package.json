--- conflicted
+++ resolved
@@ -130,12 +130,8 @@
     "ts-node": "^7.0.1",
     "tslint": "^6.1.2",
     "typedoc": "^0.15.0",
-<<<<<<< HEAD
-    "typescript": "^3.7.4",
+    "typescript": "^3.8.0",
     "url-search-params-polyfill": "^8.0.0",
-=======
-    "typescript": "^3.8.0",
->>>>>>> 1ae0c80d
     "uuid": "^3.3.2",
     "yargs-parser": "^16.1.0"
   },
