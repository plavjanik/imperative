--- conflicted
+++ resolved
@@ -1,10 +1,6 @@
 {
   "name": "@zowe/imperative",
-<<<<<<< HEAD
   "version": "5.0.0-next.202003262002",
-=======
-  "version": "4.6.0",
->>>>>>> 2e2395d8
   "description": "framework for building configurable CLIs",
   "author": "Broadcom",
   "license": "EPL-2.0",
@@ -55,7 +51,7 @@
   "dependencies": {
     "@types/lodash-deep": "2.0.0",
     "@types/yargs": "13.0.4",
-    "@zowe/perf-timing": "1.0.6",
+    "@zowe/perf-timing": "1.0.7",
     "chalk": "2.4.2",
     "cli-table3": "0.5.1",
     "dataobject-parser": "1.2.1",
