{
  "name": "@zowe/imperative",
<<<<<<< HEAD
  "version": "4.5.5",
=======
  "version": "5.0.0-next.202003262002",
>>>>>>> fb579b90
  "description": "framework for building configurable CLIs",
  "author": "Broadcom",
  "license": "EPL-2.0",
  "homepage": "https://github.com/zowe/imperative#readme",
  "bugs": {
    "url": "https://github.com/zowe/imperative/issues"
  },
  "repository": {
    "type": "git",
    "url": "https://github.com/zowe/imperative.git"
  },
  "keywords": [
    "CLI",
    "framework",
    "zowe"
  ],
  "files": [
    "lib",
    "web-help/dist"
  ],
  "publishConfig": {
    "registry": "https://zowe.jfrog.io/zowe/api/npm/npm-local-release/"
  },
  "main": "lib/index.js",
  "typings": "lib/index.d.ts",
  "scripts": {
    "audit:public": "npm audit --registry https://registry.npmjs.org/",
    "build:packages": "gulp build && npm run build:webHelp && npm run browserify",
    "build": "npm run build:packages",
    "postbuild": "gulp build:install-all-cli-dependencies && gulp build:all-clis && npm run checkTestsCompile",
    "checkTestsCompile": "echo \"Checking that test source compiles\" && tsc --noEmit -p tsconfig-tests.json",
    "test": "npm run test:unit && npm run test:integration",
    "test:unit": "env-cmd ./__tests__/config/unit/.env.js --no-override jest -c ./__tests__/config/unit/jest.config.json",
    "pretest:integration": "gulp test:installSampleClis",
    "test:integration": "env-cmd ./__tests__/config/integration/.env.js --no-override jest -c ./__tests__/config/integration/jest.config.json --runInBand",
    "posttest:integration": "gulp test:uninstallSampleClis",
    "lint": "npm run lint:packages && npm run lint:tests",
    "lint:packages": "tslint --format stylish -c ./tslint-packages.json \"packages/**/*.ts\"",
    "lint:tests": "tslint --format stylish -c ./tslint-tests.json \"**/__tests__/**/*.ts\"",
    "watch": "gulp watch",
    "build:webHelp": "cd web-help && tsc",
    "watch:webHelp": "cd web-help && tsc -w",
    "browserify": "gulp browserify",
    "typedoc": "typedoc --options ./typedoc.json ./packages/"
  },
  "dependencies": {
    "@types/lodash-deep": "2.0.0",
    "@types/yargs": "13.0.4",
    "@zowe/perf-timing": "1.0.6",
    "chalk": "2.4.2",
    "cli-table3": "0.5.1",
    "dataobject-parser": "1.2.1",
    "deepmerge": "3.0.0",
    "find-up": "2.1.0",
    "fs-extra": "8.1.0",
    "glob": "7.1.6",
    "js-yaml": "3.13.1",
    "jsonfile": "4.0.0",
    "jsonschema": "1.1.1",
    "levenshtein": "1.0.5",
    "lodash-deep": "2.0.0",
    "log4js": "6.1.0",
    "marked": "0.8.0",
    "moment": "2.20.1",
    "mustache": "2.3.0",
    "opener": "1.5.1",
    "prettyjson": "1.2.1",
    "progress": "2.0.3",
    "readline-sync": "1.4.10",
    "rimraf": "2.6.3",
    "semver": "5.7.0",
    "stack-trace": "0.0.10",
    "wrap-ansi": "3.0.1",
    "yamljs": "0.3.0",
    "yargs": "15.1.0"
  },
  "devDependencies": {
    "@types/bootstrap": "^4.3.1",
    "@types/clipboard": "^2.0.1",
    "@types/find-up": "^2.1.1",
    "@types/fs-extra": "^8.0.1",
    "@types/glob": "^7.1.1",
    "@types/jest": "^24.0.15",
    "@types/jquery": "^3.3.31",
    "@types/js-base64": "^2.3.1",
    "@types/jsonfile": "^4.0.1",
    "@types/jstree": "^3.3.39",
    "@types/mustache": "^0.8.32",
    "@types/node": "^12.12.24",
    "@types/progress": "^2.0.3",
    "@types/stack-trace": "^0.0.29",
    "ansi-colors": "^4.1.1",
    "balloon-css": "^1.0.4",
    "bootstrap": "^4.4.1",
    "browserify": "^16.5.0",
    "browserify-css": "^0.15.0",
    "clear-require": "^2.0.0",
    "clipboard": "^2.0.4",
    "cowsay": "^1.2.1",
    "deep-diff": "^0.3.8",
    "env-cmd": "^8.0.2",
    "fancy-log": "^1.3.3",
    "get-function-arguments": "^1.0.0",
    "github-markdown-css": "^3.0.1",
    "gulp": "^4.0.2",
    "gulp-cli": "^2.0.1",
    "gulp-debug": "^4.0.0",
    "gulp-plumber": "^1.2.1",
    "gulp-replace": "^0.6.1",
    "gulp-typedoc": "^2.2.3",
    "jest": "^24.9.0",
    "jest-html-reporter": "^2.5.0",
    "jest-junit": "^6.3.0",
    "jest-sonar-reporter": "^2.0.0",
    "jest-stare": "^1.26.0",
    "jquery": "^3.4.1",
    "jsdoc": "^3.6.2",
    "jstree": "^3.3.8",
    "keytar": "^5.0.0",
    "madge": "^3.6.0",
    "node-pty": "^0.9.0",
    "popper.js": "^1.16.0",
    "scroll-into-view-if-needed": "^2.2.22",
    "shebang-regex": "^2.0.0",
    "split.js": "^1.5.11",
    "ts-jest": "^24.2.0",
    "ts-node": "^7.0.1",
    "tslint": "^5.20.1",
    "typedoc": "^0.15.0",
    "typescript": "^3.7.4",
    "uuid": "^3.3.2",
    "yargs-parser": "^16.1.0"
  },
  "engines": {
    "node": ">=8.0.0"
  },
  "jest-html-reporter": {
    "pageTitle": "Imperative CLI Tests",
    "outputPath": "__tests__/__results__/unit/results.html"
  },
  "jest-junit": {
    "output": "./__tests__/__results__/junit/junit.xml"
  },
  "jestSonar": {
    "reportPath": "__tests__/__results__/jest-sonar"
  },
  "jest-stare": {
    "resultDir": "__tests__/__results__/jest-stare",
    "additionalResultsProcessors": [
      "jest-junit",
      "jest-html-reporter",
      "jest-sonar-reporter"
    ],
    "coverageLink": "../unit/coverage/lcov-report/index.html"
  },
  "jest": {
    "globals": {
      "ts-jest": {
        "diagnostics": false,
        "disableSourceMapSupport": true
      }
    },
    "watchPathIgnorePatterns": [
      ".*jest-stare.*\\.js"
    ],
    "modulePathIgnorePatterns": [
      "__tests__/__snapshots__/"
    ],
    "setupFilesAfterEnv": [
      "./__tests__/__integration__/imperative/__tests__/beforeTests.js"
    ],
    "testResultsProcessor": "jest-stare",
    "testRegex": "__tests__.*\\.(spec|test)\\.ts$",
    "moduleFileExtensions": [
      "ts",
      "js"
    ],
    "testEnvironment": "node",
    "transform": {
      ".(ts)": "ts-jest"
    },
    "collectCoverageFrom": [
      "packages/**/*.ts",
      "!**/__tests__/**",
      "!packages/**/doc/I*.ts",
      "!**/main.ts"
    ],
    "collectCoverage": false,
    "coverageReporters": [
      "json",
      "lcov",
      "text",
      "cobertura"
    ],
    "coverageDirectory": "<rootDir>/__tests__/__results__/unit/coverage"
  }
}<|MERGE_RESOLUTION|>--- conflicted
+++ resolved
@@ -1,10 +1,6 @@
 {
   "name": "@zowe/imperative",
-<<<<<<< HEAD
-  "version": "4.5.5",
-=======
   "version": "5.0.0-next.202003262002",
->>>>>>> fb579b90
   "description": "framework for building configurable CLIs",
   "author": "Broadcom",
   "license": "EPL-2.0",
