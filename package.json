--- conflicted
+++ resolved
@@ -1,10 +1,6 @@
 {
   "name": "@zowe/imperative",
-<<<<<<< HEAD
-  "version": "4.6.0-tokens-01",
-=======
   "version": "4.6.4",
->>>>>>> 12fe1c46
   "description": "framework for building configurable CLIs",
   "author": "Broadcom",
   "license": "EPL-2.0",
