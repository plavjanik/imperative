--- conflicted
+++ resolved
@@ -1,10 +1,6 @@
 {
   "name": "@zowe/imperative",
-<<<<<<< HEAD
   "version": "4.7.0",
-=======
-  "version": "4.6.2",
->>>>>>> c0379399
   "description": "framework for building configurable CLIs",
   "author": "Broadcom",
   "license": "EPL-2.0",
